package com.github.lwhite1.tablesaw.api;

import com.github.lwhite1.tablesaw.columns.AbstractColumn;
import com.github.lwhite1.tablesaw.columns.Column;
import com.github.lwhite1.tablesaw.filtering.FloatBiPredicate;
import com.github.lwhite1.tablesaw.filtering.FloatPredicate;
import com.github.lwhite1.tablesaw.io.TypeUtils;
import com.github.lwhite1.tablesaw.reducing.NumericReduceUtils;
import com.github.lwhite1.tablesaw.store.ColumnMetadata;
import com.github.lwhite1.tablesaw.util.BitmapBackedSelection;
import com.github.lwhite1.tablesaw.util.Selection;
import com.github.lwhite1.tablesaw.util.Stats;
import com.google.common.base.Preconditions;
import com.google.common.base.Strings;
import it.unimi.dsi.fastutil.floats.FloatArrayList;
import it.unimi.dsi.fastutil.floats.FloatArrays;
import it.unimi.dsi.fastutil.floats.FloatComparator;
import it.unimi.dsi.fastutil.floats.FloatIterable;
import it.unimi.dsi.fastutil.floats.FloatIterator;
import it.unimi.dsi.fastutil.floats.FloatOpenHashSet;
import it.unimi.dsi.fastutil.floats.FloatSet;
import it.unimi.dsi.fastutil.ints.IntComparator;

import java.nio.ByteBuffer;
import java.util.Arrays;
import java.util.regex.Matcher;
import java.util.regex.Pattern;

import static com.github.lwhite1.tablesaw.columns.FloatColumnUtils.isEqualTo;
import static com.github.lwhite1.tablesaw.columns.FloatColumnUtils.isGreaterThan;
import static com.github.lwhite1.tablesaw.columns.FloatColumnUtils.isGreaterThanOrEqualTo;
import static com.github.lwhite1.tablesaw.columns.FloatColumnUtils.isLessThan;
import static com.github.lwhite1.tablesaw.columns.FloatColumnUtils.isLessThanOrEqualTo;
import static com.github.lwhite1.tablesaw.columns.FloatColumnUtils.isMissing;
import static com.github.lwhite1.tablesaw.columns.FloatColumnUtils.isNegative;
import static com.github.lwhite1.tablesaw.columns.FloatColumnUtils.isNonNegative;
import static com.github.lwhite1.tablesaw.columns.FloatColumnUtils.isNotMissing;
import static com.github.lwhite1.tablesaw.columns.FloatColumnUtils.isPositive;
import static com.github.lwhite1.tablesaw.reducing.NumericReduceUtils.geometricMean;
import static com.github.lwhite1.tablesaw.reducing.NumericReduceUtils.kurtosis;
import static com.github.lwhite1.tablesaw.reducing.NumericReduceUtils.max;
import static com.github.lwhite1.tablesaw.reducing.NumericReduceUtils.mean;
import static com.github.lwhite1.tablesaw.reducing.NumericReduceUtils.median;
import static com.github.lwhite1.tablesaw.reducing.NumericReduceUtils.min;
import static com.github.lwhite1.tablesaw.reducing.NumericReduceUtils.populationVariance;
import static com.github.lwhite1.tablesaw.reducing.NumericReduceUtils.product;
import static com.github.lwhite1.tablesaw.reducing.NumericReduceUtils.quadraticMean;
import static com.github.lwhite1.tablesaw.reducing.NumericReduceUtils.quartile1;
import static com.github.lwhite1.tablesaw.reducing.NumericReduceUtils.quartile3;
import static com.github.lwhite1.tablesaw.reducing.NumericReduceUtils.range;
import static com.github.lwhite1.tablesaw.reducing.NumericReduceUtils.skewness;
import static com.github.lwhite1.tablesaw.reducing.NumericReduceUtils.stdDev;
import static com.github.lwhite1.tablesaw.reducing.NumericReduceUtils.sum;
import static com.github.lwhite1.tablesaw.reducing.NumericReduceUtils.sumOfLogs;
import static com.github.lwhite1.tablesaw.reducing.NumericReduceUtils.sumOfSquares;
import static com.github.lwhite1.tablesaw.reducing.NumericReduceUtils.variance;

/**
 * A column in a base table that contains float values
 */
public class FloatColumn extends AbstractColumn implements FloatIterable, NumericColumn {

    public static final float MISSING_VALUE = (float) ColumnType.FLOAT.getMissingValue();
    private static final int BYTE_SIZE = 4;

    private static int DEFAULT_ARRAY_SIZE = 128;

    private FloatArrayList data;

    public FloatColumn(String name) {
        super(name);
        data = new FloatArrayList(DEFAULT_ARRAY_SIZE);
    }

    public FloatColumn(String name, int initialSize) {
        super(name);
        data = new FloatArrayList(initialSize);
    }

    public FloatColumn(ColumnMetadata metadata) {
        super(metadata);
        data = new FloatArrayList(metadata.getSize());
    }

    public int size() {
        return data.size();
    }

    @Override
    public Table summary() {
        return stats().asTable();
    }

    public Stats stats() {
        return Stats.create(this);
    }

    @Override
    public int countUnique() {
        FloatSet floats = new FloatOpenHashSet();
        for (int i = 0; i < size(); i++) {
            floats.add(data.getFloat(i));
        }
        return floats.size();
    }

    /**
     * Returns the largest ("top") n values in the column
     *
     * @param n The maximum number of records to return. The actual number will be smaller if n is greater than the
     *          number of observations in the column
     * @return A list, possibly empty, of the largest observations
     */
    public FloatArrayList top(int n) {
        FloatArrayList top = new FloatArrayList();
        float[] values = data.toFloatArray();
        FloatArrays.parallelQuickSort(values, reverseFloatComparator);
        for (int i = 0; i < n && i < values.length; i++) {
            top.add(values[i]);
        }
        return top;
    }

    /**
     * Returns the smallest ("bottom") n values in the column
     *
     * @param n The maximum number of records to return. The actual number will be smaller if n is greater than the
     *          number of observations in the column
     * @return A list, possibly empty, of the smallest n observations
     */
    public FloatArrayList bottom(int n) {
        FloatArrayList bottom = new FloatArrayList();
        float[] values = data.toFloatArray();
        FloatArrays.parallelQuickSort(values);
        for (int i = 0; i < n && i < values.length; i++) {
            bottom.add(values[i]);
        }
        return bottom;
    }

    @Override
    public FloatColumn unique() {
        FloatSet floats = new FloatOpenHashSet();
        for (int i = 0; i < size(); i++) {
            floats.add(data.getFloat(i));
        }
        FloatColumn column = new FloatColumn(name() + " Unique values", floats.size());
        floats.forEach(column::add);
        return column;
    }

    @Override
    public ColumnType type() {
        return ColumnType.FLOAT;
    }

    public float firstElement() {
        if (size() > 0) {
            return data.getFloat(0);
        }
        return MISSING_VALUE;
    }

    // Reduce functions applied to the whole column
    public double sum() {
        return sum.reduce(this);
    }

    public double product() {
        return product.reduce(this);
    }

    public double mean() {
        return mean.reduce(this);
    }

    public double median() {
        return median.reduce(this);
    }

    public double quartile1() {
        return quartile1.reduce(this);
    }

    public double quartile3() {
        return quartile3.reduce(this);
    }

    public double percentile(double percentile) {
        return NumericReduceUtils.percentile(this.toDoubleArray(), percentile);
    }

    public double range() {
        return range.reduce(this);
    }

    public double max() {
        return max.reduce(this);
    }

    public double min() {
        return min.reduce(this);
    }

    public double variance() {
        return variance.reduce(this);
    }

    public double populationVariance() {
        return populationVariance.reduce(this);
    }

    public double standardDeviation() {
        return stdDev.reduce(this);
    }

    public double sumOfLogs() {
        return sumOfLogs.reduce(this);
    }

    public double sumOfSquares() {
        return sumOfSquares.reduce(this);
    }

    public double geometricMean() {
        return geometricMean.reduce(this);
    }

    /**
     * Returns the quadraticMean, aka the root-mean-square, for all values in this column
     */
    public double quadraticMean() {
        return quadraticMean.reduce(this);
    }

    public double kurtosis() {
        return kurtosis.reduce(this);
    }

    public double skewness() {
        return skewness.reduce(this);
    }

    /**
     * Adds the given float to this column
     */
    public void add(float f) {
        data.add(f);
    }

    // Predicate  functions

    public Selection isLessThan(float f) {
        return select(isLessThan, f);
    }

    public Selection isMissing() {
        return select(isMissing);
    }

    public Selection isNotMissing() {
        return select(isNotMissing);
    }

    public Selection isGreaterThan(float f) {
        return select(isGreaterThan, f);
    }

    public Selection isGreaterThanOrEqualTo(float f) {
        return select(isGreaterThanOrEqualTo, f);
    }

    public Selection isLessThanOrEqualTo(float f) {
        return select(isLessThanOrEqualTo, f);
    }

    public Selection isEqualTo(float f) {
        return select(isEqualTo, f);
    }

    public Selection isEqualTo(FloatColumn f) {
        Selection results = new BitmapBackedSelection();
        int i = 0;
        FloatIterator floatIterator = f.iterator();
        for (float floats : data) {
            if (floats == floatIterator.nextFloat()) {
                results.add(i);
            }
            i++;
        }
        return results;
    }

    @Override
    public String getString(int row) {
        return String.valueOf(data.getFloat(row));
    }

    @Override
<<<<<<< HEAD
    public FloatColumn emptyCopy() {
        return new FloatColumn(name());
    }

    @Override
    public FloatColumn emptyCopy(int rowSize) {
        return new FloatColumn(name(), rowSize);
    }

    @Override
    public void clear() {
        data = new FloatArrayList(DEFAULT_ARRAY_SIZE);
    }

    @Override
    public FloatColumn copy() {
        return FloatColumn.create(name(), data);
    }

    @Override
    public void sortAscending() {
        Arrays.parallelSort(data.elements());
    }

    @Override
    public void sortDescending() {
        FloatArrays.parallelQuickSort(data.elements(), reverseFloatComparator);
    }

    @Override
    public boolean isEmpty() {
        return data.isEmpty();
    }

    public static FloatColumn create(String name) {
        return new FloatColumn(name);
    }
=======
    public int compare(float o2, float o1) {
      return (o1 < o2 ? -1 : (o1 == o2 ? 0 : 1));
    }
  };

  /**
   * Returns the count of missing values in this column
   *
   * Implementation note: We use NaN for missing, so we can't compare against the MISSING_VALUE and use val != val instead
   */
  @Override
  public int countMissing() {
    int count = 0;
    for (int i = 0; i < size(); i++) {
      float f = get(i);
      if (f != f) {
        count++;
      }
    }
    return count;
  }

  @Override
  public void addCell(String object) {
    try {
      add(convert(object));
    } catch (NumberFormatException nfe) {
      throw new NumberFormatException(name() + ": " + nfe.getMessage());
    } catch (NullPointerException e) {
      throw new RuntimeException(name() + ": "
          + String.valueOf(object) + ": "
          + e.getMessage());
    }
  }

  /**
   * Returns a float that is parsed from the given String
   * <p>
   * We remove any commas before parsing
   */
  public static float convert(String stringValue) {
    if (Strings.isNullOrEmpty(stringValue) || TypeUtils.MISSING_INDICATORS.contains(stringValue)) {
      return MISSING_VALUE;
    }
    Matcher matcher = COMMA_PATTERN.matcher(stringValue);
    return Float.parseFloat(matcher.replaceAll(""));
  }

  /**
   * Returns the natural log of the values in this column as a new FloatColumn
   */
  public FloatColumn logN() {
    FloatColumn newColumn = FloatColumn.create(name() + "[logN]", size());

    for (float value : this) {
      newColumn.add((float) Math.log(value));
    }
    return newColumn;
  }

  public FloatColumn log10() {
    FloatColumn newColumn = FloatColumn.create(name() + "[log10]", size());

    for (float value : this) {
      newColumn.add((float) Math.log10(value));
    }
    return newColumn;
  }

  /**
   * Returns the natural log of the values in this column, after adding 1 to each so that zero
   * values don't return -Infinity
   */
  public FloatColumn log1p() {
    FloatColumn newColumn = FloatColumn.create(name() + "[1og1p]", size());
    for (float value : this) {
      newColumn.add((float) Math.log1p(value));
    }
    return newColumn;
  }

  public FloatColumn round() {
    FloatColumn newColumn = FloatColumn.create(name() + "[rounded]", size());
    for (float value : this) {
      newColumn.add(Math.round(value));
    }
    return newColumn;
  }

  public FloatColumn abs() {
    FloatColumn newColumn = FloatColumn.create(name() + "[abs]", size());
    for (float value : this) {
      newColumn.add(Math.abs(value));
    }
    return newColumn;
  }

  public FloatColumn square() {
    FloatColumn newColumn = FloatColumn.create(name() + "[sq]", size());
    for (float value : this) {
      newColumn.add(value * value);
    }
    return newColumn;
  }

  public FloatColumn sqrt() {
    FloatColumn newColumn = FloatColumn.create(name() + "[sqrt]", size());
    for (float value : this) {
      newColumn.add((float) Math.sqrt(value));
    }
    return newColumn;
  }

  public FloatColumn cubeRoot() {
    FloatColumn newColumn = FloatColumn.create(name() + "[cbrt]", size());
    for (float value : this) {
      newColumn.add((float) Math.cbrt(value));
    }
    return newColumn;
  }

  public FloatColumn cube() {
    FloatColumn newColumn = FloatColumn.create(name() + "[cb]", size());
    for (float value : this) {
      newColumn.add(value * value * value);
    }
    return newColumn;
  }

  public FloatColumn remainder(FloatColumn column2) {
    FloatColumn result = FloatColumn.create(name() + " % " + column2.name(), size());
    for (int r = 0; r < size(); r++) {
      result.add(get(r) % column2.get(r));
    }
    return result;
  }

  public FloatColumn add(FloatColumn column2) {
    FloatColumn result = FloatColumn.create(name() + " + " + column2.name(), size());
    for (int r = 0; r < size(); r++) {
      result.add(get(r) + column2.get(r));
    }
    return result;
  }

  public FloatColumn subtract(FloatColumn column2) {
    FloatColumn result = FloatColumn.create(name() + " - " + column2.name(), size());
    for (int r = 0; r < size(); r++) {
      result.add(get(r) - column2.get(r));
    }
    return result;
  }

  public FloatColumn multiply(FloatColumn column2) {
    FloatColumn result = FloatColumn.create(name() + " * " + column2.name(), size());
    for (int r = 0; r < size(); r++) {
      result.add(get(r) * column2.get(r));
    }
    return result;
  }

  public FloatColumn multiply(IntColumn column2) {
    FloatColumn result = FloatColumn.create(name() + " * " + column2.name(), size());
    for (int r = 0; r < size(); r++) {
      result.add(get(r) * column2.get(r));
    }
    return result;
  }

  public FloatColumn multiply(LongColumn column2) {
    FloatColumn result = FloatColumn.create(name() + " * " + column2.name(), size());
    for (int r = 0; r < size(); r++) {
      result.add(get(r) * column2.get(r));
    }
    return result;
  }

  public FloatColumn multiply(ShortColumn column2) {
    FloatColumn result = FloatColumn.create(name() + " * " + column2.name(), size());
    for (int r = 0; r < size(); r++) {
      result.add(get(r) * column2.get(r));
    }
    return result;
  }

  public FloatColumn divide(FloatColumn column2) {
    FloatColumn result = FloatColumn.create(name() + " / " + column2.name(), size());
    for (int r = 0; r < size(); r++) {
      result.add(get(r) / column2.get(r));
    }
    return result;
  }

  public FloatColumn divide(IntColumn column2) {
    FloatColumn result = FloatColumn.create(name() + " / " + column2.name(), size());
    for (int r = 0; r < size(); r++) {
      result.add(get(r) / column2.get(r));
    }
    return result;
  }

  public FloatColumn divide(LongColumn column2) {
    FloatColumn result = FloatColumn.create(name() + " / " + column2.name(), size());
    for (int r = 0; r < size(); r++) {
      result.add(get(r) / column2.get(r));
    }
    return result;
  }

  public FloatColumn divide(ShortColumn column2) {
    FloatColumn result = FloatColumn.create(name() + " / " + column2.name(), size());
    for (int r = 0; r < size(); r++) {
      result.add(get(r) / column2.get(r));
    }
    return result;
  }

  /**
   * For each item in the column, returns the same number with the sign changed.
   * For example:
   * -1.3   returns  1.3,
   * 2.135 returns -2.135
   * 0     returns  0
   */
  public FloatColumn neg() {
    FloatColumn newColumn = FloatColumn.create(name() + "[neg]", size());
    for (float value : this) {
      newColumn.add(value * -1);
    }
    return newColumn;
  }

  private static final Pattern COMMA_PATTERN = Pattern.compile(",");

  /**
   * Compares the given ints, which refer to the indexes of the floats in this column, according to the values of the
   * floats themselves
   */
  @Override
  public IntComparator rowComparator() {
    return comparator;
  }

  private final IntComparator comparator = new IntComparator() {
>>>>>>> 3595f3fc

    public static FloatColumn create(String name, int initialSize) {
        return new FloatColumn(name, initialSize);
    }

    public static FloatColumn create(String name, FloatArrayList floats) {
        FloatColumn column = new FloatColumn(name, floats.size());
        column.data = new FloatArrayList(floats.size());
        column.data.addAll(floats);
        return column;
    }

    /**
     * Compares two floats, such that a sort based on this comparator would sort in descending order
     */
    FloatComparator reverseFloatComparator = new FloatComparator() {

        @Override
        public int compare(Float o2, Float o1) {
            return (o1 < o2 ? -1 : (o1.equals(o2) ? 0 : 1));
        }

        @Override
        public int compare(float o2, float o1) {
            return (o1 < o2 ? -1 : (o1 == o2 ? 0 : 1));
        }
    };

    /**
     * Returns the count of missing values in this column
     * <p>
     * Implementation note: We use NaN for missing, so we can't compare against the MISSING_VALUE and use val != val instead
     */
    @Override
    public int countMissing() {
        int count = 0;
        for (int i = 0; i < size(); i++) {
            float f = get(i);
            if (f != f) {
                count++;
            }
        }
        return count;
    }

    @Override
    public void addCell(String object) {
        try {
            add(convert(object));
        } catch (NumberFormatException nfe) {
            throw new NumberFormatException(name() + ": " + nfe.getMessage());
        } catch (NullPointerException e) {
            throw new RuntimeException(name() + ": " + String.valueOf(object) + ": " + e.getMessage());
        }
    }

    /**
     * Returns a float that is parsed from the given String
     * <p>
     * We remove any commas before parsing
     */
    public static float convert(String stringValue) {
        if (Strings.isNullOrEmpty(stringValue) || TypeUtils.MISSING_INDICATORS.contains(stringValue)) {
            return MISSING_VALUE;
        }
        Matcher matcher = COMMA_PATTERN.matcher(stringValue);
        return Float.parseFloat(matcher.replaceAll(""));
    }

    /**
     * Returns the natural log of the values in this column as a new FloatColumn
     */
    public FloatColumn logN() {
        FloatColumn newColumn = FloatColumn.create(name() + "[logN]", size());

        for (float value : this) {
            newColumn.add((float) Math.log(value));
        }
        return newColumn;
    }

    public FloatColumn log10() {
        FloatColumn newColumn = FloatColumn.create(name() + "[log10]", size());

        for (float value : this) {
            newColumn.add((float) Math.log10(value));
        }
        return newColumn;
    }

    /**
     * Returns the natural log of the values in this column, after adding 1 to each so that zero
     * values don't return -Infinity
     */
    public FloatColumn log1p() {
        FloatColumn newColumn = FloatColumn.create(name() + "[1og1p]", size());
        for (float value : this) {
            newColumn.add((float) Math.log1p(value));
        }
        return newColumn;
    }

    public FloatColumn round() {
        FloatColumn newColumn = FloatColumn.create(name() + "[rounded]", size());
        for (float value : this) {
            newColumn.add(Math.round(value));
        }
        return newColumn;
    }

    public FloatColumn abs() {
        FloatColumn newColumn = FloatColumn.create(name() + "[abs]", size());
        for (float value : this) {
            newColumn.add(Math.abs(value));
        }
        return newColumn;
    }

    public FloatColumn square() {
        FloatColumn newColumn = FloatColumn.create(name() + "[sq]", size());
        for (float value : this) {
            newColumn.add(value * value);
        }
        return newColumn;
    }

    public FloatColumn sqrt() {
        FloatColumn newColumn = FloatColumn.create(name() + "[sqrt]", size());
        for (float value : this) {
            newColumn.add((float) Math.sqrt(value));
        }
        return newColumn;
    }

    public FloatColumn cubeRoot() {
        FloatColumn newColumn = FloatColumn.create(name() + "[cbrt]", size());
        for (float value : this) {
            newColumn.add((float) Math.cbrt(value));
        }
        return newColumn;
    }

    public FloatColumn cube() {
        FloatColumn newColumn = FloatColumn.create(name() + "[cb]", size());
        for (float value : this) {
            newColumn.add(value * value * value);
        }
        return newColumn;
    }

    public FloatColumn remainder(FloatColumn column2) {
        FloatColumn result = FloatColumn.create(name() + " % " + column2.name(), size());
        for (int r = 0; r < size(); r++) {
            result.add(get(r) % column2.get(r));
        }
        return result;
    }

    public FloatColumn add(FloatColumn column2) {
        FloatColumn result = FloatColumn.create(name() + " + " + column2.name(), size());
        for (int r = 0; r < size(); r++) {
            result.add(get(r) - column2.get(r));
        }
        return result;
    }

    public FloatColumn subtract(FloatColumn column2) {
        FloatColumn result = FloatColumn.create(name() + " - " + column2.name(), size());
        for (int r = 0; r < size(); r++) {
            result.add(get(r) + column2.get(r));
        }
        return result;
    }

    public FloatColumn multiply(FloatColumn column2) {
        FloatColumn result = FloatColumn.create(name() + " * " + column2.name(), size());
        for (int r = 0; r < size(); r++) {
            result.add(get(r) * column2.get(r));
        }
        return result;
    }

    public FloatColumn multiply(IntColumn column2) {
        FloatColumn result = FloatColumn.create(name() + " * " + column2.name(), size());
        for (int r = 0; r < size(); r++) {
            result.add(get(r) * column2.get(r));
        }
        return result;
    }

    public FloatColumn multiply(LongColumn column2) {
        FloatColumn result = FloatColumn.create(name() + " * " + column2.name(), size());
        for (int r = 0; r < size(); r++) {
            result.add(get(r) * column2.get(r));
        }
        return result;
    }

    public FloatColumn multiply(ShortColumn column2) {
        FloatColumn result = FloatColumn.create(name() + " * " + column2.name(), size());
        for (int r = 0; r < size(); r++) {
            result.add(get(r) * column2.get(r));
        }
        return result;
    }

    public FloatColumn divide(FloatColumn column2) {
        FloatColumn result = FloatColumn.create(name() + " / " + column2.name(), size());
        for (int r = 0; r < size(); r++) {
            result.add(get(r) / column2.get(r));
        }
        return result;
    }

    public FloatColumn divide(IntColumn column2) {
        FloatColumn result = FloatColumn.create(name() + " / " + column2.name(), size());
        for (int r = 0; r < size(); r++) {
            result.add(get(r) / column2.get(r));
        }
        return result;
    }

    public FloatColumn divide(LongColumn column2) {
        FloatColumn result = FloatColumn.create(name() + " / " + column2.name(), size());
        for (int r = 0; r < size(); r++) {
            result.add(get(r) / column2.get(r));
        }
        return result;
    }

    public FloatColumn divide(ShortColumn column2) {
        FloatColumn result = FloatColumn.create(name() + " / " + column2.name(), size());
        for (int r = 0; r < size(); r++) {
            result.add(get(r) / column2.get(r));
        }
        return result;
    }

    /**
     * For each item in the column, returns the same number with the sign changed.
     * For example:
     * -1.3   returns  1.3,
     * 2.135 returns -2.135
     * 0     returns  0
     */
    public FloatColumn neg() {
        FloatColumn newColumn = FloatColumn.create(name() + "[neg]", size());
        for (float value : this) {
            newColumn.add(value * -1);
        }
        return newColumn;
    }

    private static final Pattern COMMA_PATTERN = Pattern.compile(",");

    /**
     * Compares the given ints, which refer to the indexes of the floats in this column, according to the values of the
     * floats themselves
     */
    @Override
<<<<<<< HEAD
    public IntComparator rowComparator() {
        return comparator;
    }

    private final IntComparator comparator = new IntComparator() {

        @Override
        public int compare(Integer r1, Integer r2) {
            float f1 = data.getFloat(r1);
            float f2 = data.getFloat(r2);
            return Float.compare(f1, f2);
        }

        public int compare(int r1, int r2) {
            float f1 = data.getFloat(r1);
            float f2 = data.getFloat(r2);
            return Float.compare(f1, f2);
        }
    };

    public float get(int index) {
        return data.getFloat(index);
    }

    public void set(int r, float value) {
        data.set(r, value);
    }

    // TODO(lwhite): Reconsider the implementation of this functionality to allow user to provide a specific max error.
    // TODO(lwhite): continued: Also see section in Effective Java on floating point comparisons.
    Selection isCloseTo(float target) {
        Selection results = new BitmapBackedSelection();
        int i = 0;
        for (float f : data) {
            if (Float.compare(f, target) == 0) {
                results.add(i);
            }
            i++;
        }

        return results;
    }

    Selection isCloseTo(double target) {
        Selection results = new BitmapBackedSelection();
        int i = 0;
        for (float f : data) {
            if (Double.compare(f, 0.0) == 0) {
                results.add(i);
            }
            i++;
        }
        return results;
    }

    Selection isPositive() {
        return select(isPositive);
    }

    Selection isNegative() {
        return select(isNegative);
    }

    Selection isNonNegative() {
        return select(isNonNegative);
    }

    public double[] toDoubleArray() {
        double[] output = new double[data.size()];
        for (int i = 0; i < data.size(); i++) {
            output[i] = data.getFloat(i);
        }
        return output;
    }

    public String print() {
        StringBuilder builder = new StringBuilder();
        builder.append(title());
        for (Float aData : data) {
            builder.append(String.valueOf(aData));
            builder.append('\n');
        }
        return builder.toString();
    }

    @Override
    public String toString() {
        return "Float column: " + name();
    }

    @Override
    public void append(Column column) {
        Preconditions.checkArgument(column.type() == this.type());
        FloatColumn floatColumn = (FloatColumn) column;
        for (int i = 0; i < floatColumn.size(); i++) {
            add(floatColumn.get(i));
        }
    }

    @Override
    public FloatIterator iterator() {
        return data.iterator();
    }

    public Selection select(FloatPredicate predicate) {
        Selection bitmap = new BitmapBackedSelection();
        for (int idx = 0; idx < data.size(); idx++) {
            float next = data.getFloat(idx);
            if (predicate.test(next)) {
                bitmap.add(idx);
            }
        }
        return bitmap;
    }

    public Selection select(FloatBiPredicate predicate, float value) {
        Selection bitmap = new BitmapBackedSelection();
        for (int idx = 0; idx < data.size(); idx++) {
            float next = data.getFloat(idx);
            if (predicate.test(next, value)) {
                bitmap.add(idx);
            }
        }
        return bitmap;
    }

    FloatSet asSet() {
        return new FloatOpenHashSet(data);
    }

    public boolean contains(float value) {
        return data.contains(value);
    }

    @Override
    public int byteSize() {
        return BYTE_SIZE;
    }

    /**
     * Returns the contents of the cell at rowNumber as a byte[]
     */
    @Override
    public byte[] asBytes(int rowNumber) {
        return ByteBuffer.allocate(4).putFloat(get(rowNumber)).array();
    }

    @Override
    public FloatColumn difference() {
        FloatColumn returnValue = new FloatColumn(this.name(), this.size());
        returnValue.add(FloatColumn.MISSING_VALUE);
        for (int current = 0; current < this.size(); current++) {
            if (current + 1 < this.size()) {

                 /*
                  * check for missing values:
                  * note that for floats you test val != val,
                  * since a missing float is encoded as Float.NaN and nothing is equal to NaN.
                  */
                float currentValue = get(current);
                float nextValue = get(current + 1);

                if (currentValue != currentValue || nextValue != nextValue) {
                    returnValue.add(Float.NaN);
                } else {
                    returnValue.add(nextValue - currentValue);
                }
            }
        }
        return returnValue;

    }

=======
    public int compare(Integer r1, Integer r2) {
      float f1 = data.getFloat(r1);
      float f2 = data.getFloat(r2);
      return Float.compare(f1, f2);
    }

    public int compare(int r1, int r2) {
      float f1 = data.getFloat(r1);
      float f2 = data.getFloat(r2);
      return Float.compare(f1, f2);
    }
  };

  public float get(int index) {
    return data.getFloat(index);
  }

  @Override
  public float getFloat(int index) {
    return data.getFloat(index);
  }

  public void set(int r, float value) {
    data.set(r, value);
  }

  // TODO(lwhite): Reconsider the implementation of this functionality to allow user to provide a specific max error.
  // TODO(lwhite): continued: Also see section in Effective Java on floating point comparisons.
  Selection isCloseTo(float target) {
    Selection results = new BitmapBackedSelection();
    int i = 0;
    for (float f : data) {
      if (Float.compare(f, target) == 0) {
        results.add(i);
      }
      i++;
    }

    return results;
  }

  Selection isCloseTo(double target) {
    Selection results = new BitmapBackedSelection();
    int i = 0;
    for (float f : data) {
      if (Double.compare(f, 0.0) == 0) {
        results.add(i);
      }
      i++;
    }
    return results;
  }

  Selection isPositive() {
    return select(isPositive);
  }

  Selection isNegative() {
    return select(isNegative);
  }

  Selection isNonNegative() {
    return select(isNonNegative);
  }

  public double[] toDoubleArray() {
    double[] output = new double[data.size()];
    for (int i = 0; i < data.size(); i++) {
      output[i] = data.getFloat(i);
    }
    return output;
  }

  public String print() {
    StringBuilder builder = new StringBuilder();
    builder.append(title());
    for (Float aData : data) {
      builder.append(String.valueOf(aData));
      builder.append('\n');
    }
    return builder.toString();
  }

  @Override
  public String toString() {
    return "Float column: " + name();
  }

  @Override
  public void append(Column column) {
    Preconditions.checkArgument(column.type() == this.type());
    FloatColumn floatColumn = (FloatColumn) column;
    for (int i = 0; i < floatColumn.size(); i++) {
      add(floatColumn.get(i));
    }
  }

  @Override
  public FloatIterator iterator() {
    return data.iterator();
  }

  public Selection select(FloatPredicate predicate) {
    Selection bitmap = new BitmapBackedSelection();
    for (int idx = 0; idx < data.size(); idx++) {
      float next = data.getFloat(idx);
      if (predicate.test(next)) {
        bitmap.add(idx);
      }
    }
    return bitmap;
  }

  public Selection select(FloatBiPredicate predicate, float value) {
    Selection bitmap = new BitmapBackedSelection();
    for (int idx = 0; idx < data.size(); idx++) {
      float next = data.getFloat(idx);
      if (predicate.test(next, value)) {
        bitmap.add(idx);
      }
    }
    return bitmap;
  }

  FloatSet asSet() {
    return new FloatOpenHashSet(data);
  }

  public boolean contains(float value) {
    return data.contains(value);
  }

  @Override
  public int byteSize() {
    return BYTE_SIZE;
  }

  /**
   * Returns the contents of the cell at rowNumber as a byte[]
   */
  @Override
  public byte[] asBytes(int rowNumber) {
    return ByteBuffer.allocate(4).putFloat(get(rowNumber)).array();
  }
>>>>>>> 3595f3fc
}<|MERGE_RESOLUTION|>--- conflicted
+++ resolved
@@ -26,316 +26,311 @@
 import java.util.regex.Matcher;
 import java.util.regex.Pattern;
 
-import static com.github.lwhite1.tablesaw.columns.FloatColumnUtils.isEqualTo;
-import static com.github.lwhite1.tablesaw.columns.FloatColumnUtils.isGreaterThan;
-import static com.github.lwhite1.tablesaw.columns.FloatColumnUtils.isGreaterThanOrEqualTo;
-import static com.github.lwhite1.tablesaw.columns.FloatColumnUtils.isLessThan;
-import static com.github.lwhite1.tablesaw.columns.FloatColumnUtils.isLessThanOrEqualTo;
-import static com.github.lwhite1.tablesaw.columns.FloatColumnUtils.isMissing;
-import static com.github.lwhite1.tablesaw.columns.FloatColumnUtils.isNegative;
-import static com.github.lwhite1.tablesaw.columns.FloatColumnUtils.isNonNegative;
-import static com.github.lwhite1.tablesaw.columns.FloatColumnUtils.isNotMissing;
-import static com.github.lwhite1.tablesaw.columns.FloatColumnUtils.isPositive;
-import static com.github.lwhite1.tablesaw.reducing.NumericReduceUtils.geometricMean;
-import static com.github.lwhite1.tablesaw.reducing.NumericReduceUtils.kurtosis;
-import static com.github.lwhite1.tablesaw.reducing.NumericReduceUtils.max;
-import static com.github.lwhite1.tablesaw.reducing.NumericReduceUtils.mean;
-import static com.github.lwhite1.tablesaw.reducing.NumericReduceUtils.median;
-import static com.github.lwhite1.tablesaw.reducing.NumericReduceUtils.min;
-import static com.github.lwhite1.tablesaw.reducing.NumericReduceUtils.populationVariance;
-import static com.github.lwhite1.tablesaw.reducing.NumericReduceUtils.product;
-import static com.github.lwhite1.tablesaw.reducing.NumericReduceUtils.quadraticMean;
-import static com.github.lwhite1.tablesaw.reducing.NumericReduceUtils.quartile1;
-import static com.github.lwhite1.tablesaw.reducing.NumericReduceUtils.quartile3;
-import static com.github.lwhite1.tablesaw.reducing.NumericReduceUtils.range;
-import static com.github.lwhite1.tablesaw.reducing.NumericReduceUtils.skewness;
-import static com.github.lwhite1.tablesaw.reducing.NumericReduceUtils.stdDev;
-import static com.github.lwhite1.tablesaw.reducing.NumericReduceUtils.sum;
-import static com.github.lwhite1.tablesaw.reducing.NumericReduceUtils.sumOfLogs;
-import static com.github.lwhite1.tablesaw.reducing.NumericReduceUtils.sumOfSquares;
-import static com.github.lwhite1.tablesaw.reducing.NumericReduceUtils.variance;
+import static com.github.lwhite1.tablesaw.columns.FloatColumnUtils.*;
+import static com.github.lwhite1.tablesaw.reducing.NumericReduceUtils.*;
 
 /**
  * A column in a base table that contains float values
  */
 public class FloatColumn extends AbstractColumn implements FloatIterable, NumericColumn {
 
-    public static final float MISSING_VALUE = (float) ColumnType.FLOAT.getMissingValue();
-    private static final int BYTE_SIZE = 4;
-
-    private static int DEFAULT_ARRAY_SIZE = 128;
-
-    private FloatArrayList data;
-
-    public FloatColumn(String name) {
-        super(name);
-        data = new FloatArrayList(DEFAULT_ARRAY_SIZE);
-    }
-
-    public FloatColumn(String name, int initialSize) {
-        super(name);
-        data = new FloatArrayList(initialSize);
-    }
-
-    public FloatColumn(ColumnMetadata metadata) {
-        super(metadata);
-        data = new FloatArrayList(metadata.getSize());
-    }
-
-    public int size() {
-        return data.size();
-    }
+  public static final float MISSING_VALUE = (float) ColumnType.FLOAT.getMissingValue();
+  private static final int BYTE_SIZE = 4;
+
+  private static int DEFAULT_ARRAY_SIZE = 128;
+
+  private FloatArrayList data;
+
+  public FloatColumn(String name) {
+    super(name);
+    data = new FloatArrayList(DEFAULT_ARRAY_SIZE);
+  }
+
+  public FloatColumn(String name, int initialSize) {
+    super(name);
+    data = new FloatArrayList(initialSize);
+  }
+
+  public FloatColumn(ColumnMetadata metadata) {
+    super(metadata);
+    data = new FloatArrayList(metadata.getSize());
+  }
+
+  public int size() {
+    return data.size();
+  }
+
+  @Override
+  public Table summary() {
+    return stats().asTable();
+  }
+
+  public Stats stats() {
+    return Stats.create(this);
+  }
+
+  @Override
+  public int countUnique() {
+    FloatSet floats = new FloatOpenHashSet();
+    for (int i = 0; i < size(); i++) {
+      floats.add(data.getFloat(i));
+    }
+    return floats.size();
+  }
+
+  /**
+   * Returns the largest ("top") n values in the column
+   *
+   * @param n The maximum number of records to return. The actual number will be smaller if n is greater than the
+   *          number of observations in the column
+   * @return A list, possibly empty, of the largest observations
+   */
+  public FloatArrayList top(int n) {
+    FloatArrayList top = new FloatArrayList();
+    float[] values = data.toFloatArray();
+    FloatArrays.parallelQuickSort(values, reverseFloatComparator);
+    for (int i = 0; i < n && i < values.length; i++) {
+      top.add(values[i]);
+    }
+    return top;
+  }
+
+  /**
+   * Returns the smallest ("bottom") n values in the column
+   *
+   * @param n The maximum number of records to return. The actual number will be smaller if n is greater than the
+   *          number of observations in the column
+   * @return A list, possibly empty, of the smallest n observations
+   */
+  public FloatArrayList bottom(int n) {
+    FloatArrayList bottom = new FloatArrayList();
+    float[] values = data.toFloatArray();
+    FloatArrays.parallelQuickSort(values);
+    for (int i = 0; i < n && i < values.length; i++) {
+      bottom.add(values[i]);
+    }
+    return bottom;
+  }
+
+  @Override
+  public FloatColumn unique() {
+    FloatSet floats = new FloatOpenHashSet();
+    for (int i = 0; i < size(); i++) {
+      floats.add(data.getFloat(i));
+    }
+    FloatColumn column = new FloatColumn(name() + " Unique values", floats.size());
+    floats.forEach(column::add);
+    return column;
+  }
+
+  @Override
+  public ColumnType type() {
+    return ColumnType.FLOAT;
+  }
+
+  public float firstElement() {
+    if (size() > 0) {
+      return data.getFloat(0);
+    }
+    return MISSING_VALUE;
+  }
+
+  // Reduce functions applied to the whole column
+  public double sum() {
+    return sum.reduce(this);
+  }
+
+  public double product() {
+    return product.reduce(this);
+  }
+
+  public double mean() {
+    return mean.reduce(this);
+  }
+
+  public double median() {
+    return median.reduce(this);
+  }
+
+  public double quartile1() {
+    return quartile1.reduce(this);
+  }
+
+  public double quartile3() {
+    return quartile3.reduce(this);
+  }
+
+  public double percentile(double percentile) {
+    return NumericReduceUtils.percentile(this.toDoubleArray(), percentile);
+  }
+
+  public double range() {
+    return range.reduce(this);
+  }
+
+  public double max() {
+    return max.reduce(this);
+  }
+
+  public double min() {
+    return min.reduce(this);
+  }
+
+  public double variance() { 
+    return variance.reduce(this);
+  }
+
+  public double populationVariance() {
+    return populationVariance.reduce(this);
+  }
+
+  public double standardDeviation() {
+    return stdDev.reduce(this);
+  }
+
+  public double sumOfLogs() {
+    return sumOfLogs.reduce(this);
+  }
+
+  public double sumOfSquares() {
+    return sumOfSquares.reduce(this);
+  }
+
+  public double geometricMean() {
+    return geometricMean.reduce(this);
+  }
+
+  /**
+   * Returns the quadraticMean, aka the root-mean-square, for all values in this column
+   */
+  public double quadraticMean() {
+    return quadraticMean.reduce(this);
+  }
+
+  public double kurtosis() {
+    return kurtosis.reduce(this);
+  }
+
+  public double skewness() {
+    return skewness.reduce(this);
+  }
+
+  /**
+   * Adds the given float to this column
+   */
+  public void add(float f) {
+    data.add(f);
+  }
+
+  // Predicate  functions
+
+  public Selection isLessThan(float f) {
+    return select(isLessThan, f);
+  }
+
+  public Selection isMissing() {
+    return select(isMissing);
+  }
+
+  public Selection isNotMissing() {
+    return select(isNotMissing);
+  }
+
+  public Selection isGreaterThan(float f) {
+    return select(isGreaterThan, f);
+  }
+
+  public Selection isGreaterThanOrEqualTo(float f) {
+    return select(isGreaterThanOrEqualTo, f);
+  }
+
+  public Selection isLessThanOrEqualTo(float f) {
+    return select(isLessThanOrEqualTo, f);
+  }
+
+  public Selection isEqualTo(float f) {
+    return select(isEqualTo, f);
+  }
+
+  public Selection isEqualTo(FloatColumn f) {
+    Selection results = new BitmapBackedSelection();
+    int i = 0;
+    FloatIterator floatIterator = f.iterator();
+    for (float floats : data) {
+      if (floats == floatIterator.nextFloat()) {
+        results.add(i);
+      }
+      i++;
+    }
+    return results;
+  }
+
+  @Override
+  public String getString(int row) {
+    return String.valueOf(data.getFloat(row));
+  }
+
+  @Override
+  public FloatColumn emptyCopy() {
+    return new FloatColumn(name());
+  }
+
+  @Override
+  public FloatColumn emptyCopy(int rowSize) {
+    return new FloatColumn(name(), rowSize);
+  }
+
+  @Override
+  public void clear() {
+    data = new FloatArrayList(DEFAULT_ARRAY_SIZE);
+  }
+
+  @Override
+  public FloatColumn copy() {
+    return FloatColumn.create(name(), data);
+  }
+
+  @Override
+  public void sortAscending() {
+    Arrays.parallelSort(data.elements());
+  }
+
+  @Override
+  public void sortDescending() {
+    FloatArrays.parallelQuickSort(data.elements(), reverseFloatComparator);
+  }
+
+  @Override
+  public boolean isEmpty() {
+    return data.isEmpty();
+  }
+
+  public static FloatColumn create(String name) {
+    return new FloatColumn(name);
+  }
+
+  public static FloatColumn create(String name, int initialSize) {
+    return new FloatColumn(name, initialSize);
+  }
+
+  public static FloatColumn create(String name, FloatArrayList floats) {
+    FloatColumn column = new FloatColumn(name, floats.size());
+    column.data = new FloatArrayList(floats.size());
+    column.data.addAll(floats);
+    return column;
+  }
+
+  /**
+   * Compares two floats, such that a sort based on this comparator would sort in descending order
+   */
+  FloatComparator reverseFloatComparator = new FloatComparator() {
 
     @Override
-    public Table summary() {
-        return stats().asTable();
-    }
-
-    public Stats stats() {
-        return Stats.create(this);
+    public int compare(Float o2, Float o1) {
+      return (o1 < o2 ? -1 : (o1.equals(o2) ? 0 : 1));
     }
 
     @Override
-    public int countUnique() {
-        FloatSet floats = new FloatOpenHashSet();
-        for (int i = 0; i < size(); i++) {
-            floats.add(data.getFloat(i));
-        }
-        return floats.size();
-    }
-
-    /**
-     * Returns the largest ("top") n values in the column
-     *
-     * @param n The maximum number of records to return. The actual number will be smaller if n is greater than the
-     *          number of observations in the column
-     * @return A list, possibly empty, of the largest observations
-     */
-    public FloatArrayList top(int n) {
-        FloatArrayList top = new FloatArrayList();
-        float[] values = data.toFloatArray();
-        FloatArrays.parallelQuickSort(values, reverseFloatComparator);
-        for (int i = 0; i < n && i < values.length; i++) {
-            top.add(values[i]);
-        }
-        return top;
-    }
-
-    /**
-     * Returns the smallest ("bottom") n values in the column
-     *
-     * @param n The maximum number of records to return. The actual number will be smaller if n is greater than the
-     *          number of observations in the column
-     * @return A list, possibly empty, of the smallest n observations
-     */
-    public FloatArrayList bottom(int n) {
-        FloatArrayList bottom = new FloatArrayList();
-        float[] values = data.toFloatArray();
-        FloatArrays.parallelQuickSort(values);
-        for (int i = 0; i < n && i < values.length; i++) {
-            bottom.add(values[i]);
-        }
-        return bottom;
-    }
-
-    @Override
-    public FloatColumn unique() {
-        FloatSet floats = new FloatOpenHashSet();
-        for (int i = 0; i < size(); i++) {
-            floats.add(data.getFloat(i));
-        }
-        FloatColumn column = new FloatColumn(name() + " Unique values", floats.size());
-        floats.forEach(column::add);
-        return column;
-    }
-
-    @Override
-    public ColumnType type() {
-        return ColumnType.FLOAT;
-    }
-
-    public float firstElement() {
-        if (size() > 0) {
-            return data.getFloat(0);
-        }
-        return MISSING_VALUE;
-    }
-
-    // Reduce functions applied to the whole column
-    public double sum() {
-        return sum.reduce(this);
-    }
-
-    public double product() {
-        return product.reduce(this);
-    }
-
-    public double mean() {
-        return mean.reduce(this);
-    }
-
-    public double median() {
-        return median.reduce(this);
-    }
-
-    public double quartile1() {
-        return quartile1.reduce(this);
-    }
-
-    public double quartile3() {
-        return quartile3.reduce(this);
-    }
-
-    public double percentile(double percentile) {
-        return NumericReduceUtils.percentile(this.toDoubleArray(), percentile);
-    }
-
-    public double range() {
-        return range.reduce(this);
-    }
-
-    public double max() {
-        return max.reduce(this);
-    }
-
-    public double min() {
-        return min.reduce(this);
-    }
-
-    public double variance() {
-        return variance.reduce(this);
-    }
-
-    public double populationVariance() {
-        return populationVariance.reduce(this);
-    }
-
-    public double standardDeviation() {
-        return stdDev.reduce(this);
-    }
-
-    public double sumOfLogs() {
-        return sumOfLogs.reduce(this);
-    }
-
-    public double sumOfSquares() {
-        return sumOfSquares.reduce(this);
-    }
-
-    public double geometricMean() {
-        return geometricMean.reduce(this);
-    }
-
-    /**
-     * Returns the quadraticMean, aka the root-mean-square, for all values in this column
-     */
-    public double quadraticMean() {
-        return quadraticMean.reduce(this);
-    }
-
-    public double kurtosis() {
-        return kurtosis.reduce(this);
-    }
-
-    public double skewness() {
-        return skewness.reduce(this);
-    }
-
-    /**
-     * Adds the given float to this column
-     */
-    public void add(float f) {
-        data.add(f);
-    }
-
-    // Predicate  functions
-
-    public Selection isLessThan(float f) {
-        return select(isLessThan, f);
-    }
-
-    public Selection isMissing() {
-        return select(isMissing);
-    }
-
-    public Selection isNotMissing() {
-        return select(isNotMissing);
-    }
-
-    public Selection isGreaterThan(float f) {
-        return select(isGreaterThan, f);
-    }
-
-    public Selection isGreaterThanOrEqualTo(float f) {
-        return select(isGreaterThanOrEqualTo, f);
-    }
-
-    public Selection isLessThanOrEqualTo(float f) {
-        return select(isLessThanOrEqualTo, f);
-    }
-
-    public Selection isEqualTo(float f) {
-        return select(isEqualTo, f);
-    }
-
-    public Selection isEqualTo(FloatColumn f) {
-        Selection results = new BitmapBackedSelection();
-        int i = 0;
-        FloatIterator floatIterator = f.iterator();
-        for (float floats : data) {
-            if (floats == floatIterator.nextFloat()) {
-                results.add(i);
-            }
-            i++;
-        }
-        return results;
-    }
-
-    @Override
-    public String getString(int row) {
-        return String.valueOf(data.getFloat(row));
-    }
-
-    @Override
-<<<<<<< HEAD
-    public FloatColumn emptyCopy() {
-        return new FloatColumn(name());
-    }
-
-    @Override
-    public FloatColumn emptyCopy(int rowSize) {
-        return new FloatColumn(name(), rowSize);
-    }
-
-    @Override
-    public void clear() {
-        data = new FloatArrayList(DEFAULT_ARRAY_SIZE);
-    }
-
-    @Override
-    public FloatColumn copy() {
-        return FloatColumn.create(name(), data);
-    }
-
-    @Override
-    public void sortAscending() {
-        Arrays.parallelSort(data.elements());
-    }
-
-    @Override
-    public void sortDescending() {
-        FloatArrays.parallelQuickSort(data.elements(), reverseFloatComparator);
-    }
-
-    @Override
-    public boolean isEmpty() {
-        return data.isEmpty();
-    }
-
-    public static FloatColumn create(String name) {
-        return new FloatColumn(name);
-    }
-=======
     public int compare(float o2, float o1) {
       return (o1 < o2 ? -1 : (o1 == o2 ? 0 : 1));
     }
@@ -580,442 +575,8 @@
   }
 
   private final IntComparator comparator = new IntComparator() {
->>>>>>> 3595f3fc
-
-    public static FloatColumn create(String name, int initialSize) {
-        return new FloatColumn(name, initialSize);
-    }
-
-    public static FloatColumn create(String name, FloatArrayList floats) {
-        FloatColumn column = new FloatColumn(name, floats.size());
-        column.data = new FloatArrayList(floats.size());
-        column.data.addAll(floats);
-        return column;
-    }
-
-    /**
-     * Compares two floats, such that a sort based on this comparator would sort in descending order
-     */
-    FloatComparator reverseFloatComparator = new FloatComparator() {
-
-        @Override
-        public int compare(Float o2, Float o1) {
-            return (o1 < o2 ? -1 : (o1.equals(o2) ? 0 : 1));
-        }
-
-        @Override
-        public int compare(float o2, float o1) {
-            return (o1 < o2 ? -1 : (o1 == o2 ? 0 : 1));
-        }
-    };
-
-    /**
-     * Returns the count of missing values in this column
-     * <p>
-     * Implementation note: We use NaN for missing, so we can't compare against the MISSING_VALUE and use val != val instead
-     */
+
     @Override
-    public int countMissing() {
-        int count = 0;
-        for (int i = 0; i < size(); i++) {
-            float f = get(i);
-            if (f != f) {
-                count++;
-            }
-        }
-        return count;
-    }
-
-    @Override
-    public void addCell(String object) {
-        try {
-            add(convert(object));
-        } catch (NumberFormatException nfe) {
-            throw new NumberFormatException(name() + ": " + nfe.getMessage());
-        } catch (NullPointerException e) {
-            throw new RuntimeException(name() + ": " + String.valueOf(object) + ": " + e.getMessage());
-        }
-    }
-
-    /**
-     * Returns a float that is parsed from the given String
-     * <p>
-     * We remove any commas before parsing
-     */
-    public static float convert(String stringValue) {
-        if (Strings.isNullOrEmpty(stringValue) || TypeUtils.MISSING_INDICATORS.contains(stringValue)) {
-            return MISSING_VALUE;
-        }
-        Matcher matcher = COMMA_PATTERN.matcher(stringValue);
-        return Float.parseFloat(matcher.replaceAll(""));
-    }
-
-    /**
-     * Returns the natural log of the values in this column as a new FloatColumn
-     */
-    public FloatColumn logN() {
-        FloatColumn newColumn = FloatColumn.create(name() + "[logN]", size());
-
-        for (float value : this) {
-            newColumn.add((float) Math.log(value));
-        }
-        return newColumn;
-    }
-
-    public FloatColumn log10() {
-        FloatColumn newColumn = FloatColumn.create(name() + "[log10]", size());
-
-        for (float value : this) {
-            newColumn.add((float) Math.log10(value));
-        }
-        return newColumn;
-    }
-
-    /**
-     * Returns the natural log of the values in this column, after adding 1 to each so that zero
-     * values don't return -Infinity
-     */
-    public FloatColumn log1p() {
-        FloatColumn newColumn = FloatColumn.create(name() + "[1og1p]", size());
-        for (float value : this) {
-            newColumn.add((float) Math.log1p(value));
-        }
-        return newColumn;
-    }
-
-    public FloatColumn round() {
-        FloatColumn newColumn = FloatColumn.create(name() + "[rounded]", size());
-        for (float value : this) {
-            newColumn.add(Math.round(value));
-        }
-        return newColumn;
-    }
-
-    public FloatColumn abs() {
-        FloatColumn newColumn = FloatColumn.create(name() + "[abs]", size());
-        for (float value : this) {
-            newColumn.add(Math.abs(value));
-        }
-        return newColumn;
-    }
-
-    public FloatColumn square() {
-        FloatColumn newColumn = FloatColumn.create(name() + "[sq]", size());
-        for (float value : this) {
-            newColumn.add(value * value);
-        }
-        return newColumn;
-    }
-
-    public FloatColumn sqrt() {
-        FloatColumn newColumn = FloatColumn.create(name() + "[sqrt]", size());
-        for (float value : this) {
-            newColumn.add((float) Math.sqrt(value));
-        }
-        return newColumn;
-    }
-
-    public FloatColumn cubeRoot() {
-        FloatColumn newColumn = FloatColumn.create(name() + "[cbrt]", size());
-        for (float value : this) {
-            newColumn.add((float) Math.cbrt(value));
-        }
-        return newColumn;
-    }
-
-    public FloatColumn cube() {
-        FloatColumn newColumn = FloatColumn.create(name() + "[cb]", size());
-        for (float value : this) {
-            newColumn.add(value * value * value);
-        }
-        return newColumn;
-    }
-
-    public FloatColumn remainder(FloatColumn column2) {
-        FloatColumn result = FloatColumn.create(name() + " % " + column2.name(), size());
-        for (int r = 0; r < size(); r++) {
-            result.add(get(r) % column2.get(r));
-        }
-        return result;
-    }
-
-    public FloatColumn add(FloatColumn column2) {
-        FloatColumn result = FloatColumn.create(name() + " + " + column2.name(), size());
-        for (int r = 0; r < size(); r++) {
-            result.add(get(r) - column2.get(r));
-        }
-        return result;
-    }
-
-    public FloatColumn subtract(FloatColumn column2) {
-        FloatColumn result = FloatColumn.create(name() + " - " + column2.name(), size());
-        for (int r = 0; r < size(); r++) {
-            result.add(get(r) + column2.get(r));
-        }
-        return result;
-    }
-
-    public FloatColumn multiply(FloatColumn column2) {
-        FloatColumn result = FloatColumn.create(name() + " * " + column2.name(), size());
-        for (int r = 0; r < size(); r++) {
-            result.add(get(r) * column2.get(r));
-        }
-        return result;
-    }
-
-    public FloatColumn multiply(IntColumn column2) {
-        FloatColumn result = FloatColumn.create(name() + " * " + column2.name(), size());
-        for (int r = 0; r < size(); r++) {
-            result.add(get(r) * column2.get(r));
-        }
-        return result;
-    }
-
-    public FloatColumn multiply(LongColumn column2) {
-        FloatColumn result = FloatColumn.create(name() + " * " + column2.name(), size());
-        for (int r = 0; r < size(); r++) {
-            result.add(get(r) * column2.get(r));
-        }
-        return result;
-    }
-
-    public FloatColumn multiply(ShortColumn column2) {
-        FloatColumn result = FloatColumn.create(name() + " * " + column2.name(), size());
-        for (int r = 0; r < size(); r++) {
-            result.add(get(r) * column2.get(r));
-        }
-        return result;
-    }
-
-    public FloatColumn divide(FloatColumn column2) {
-        FloatColumn result = FloatColumn.create(name() + " / " + column2.name(), size());
-        for (int r = 0; r < size(); r++) {
-            result.add(get(r) / column2.get(r));
-        }
-        return result;
-    }
-
-    public FloatColumn divide(IntColumn column2) {
-        FloatColumn result = FloatColumn.create(name() + " / " + column2.name(), size());
-        for (int r = 0; r < size(); r++) {
-            result.add(get(r) / column2.get(r));
-        }
-        return result;
-    }
-
-    public FloatColumn divide(LongColumn column2) {
-        FloatColumn result = FloatColumn.create(name() + " / " + column2.name(), size());
-        for (int r = 0; r < size(); r++) {
-            result.add(get(r) / column2.get(r));
-        }
-        return result;
-    }
-
-    public FloatColumn divide(ShortColumn column2) {
-        FloatColumn result = FloatColumn.create(name() + " / " + column2.name(), size());
-        for (int r = 0; r < size(); r++) {
-            result.add(get(r) / column2.get(r));
-        }
-        return result;
-    }
-
-    /**
-     * For each item in the column, returns the same number with the sign changed.
-     * For example:
-     * -1.3   returns  1.3,
-     * 2.135 returns -2.135
-     * 0     returns  0
-     */
-    public FloatColumn neg() {
-        FloatColumn newColumn = FloatColumn.create(name() + "[neg]", size());
-        for (float value : this) {
-            newColumn.add(value * -1);
-        }
-        return newColumn;
-    }
-
-    private static final Pattern COMMA_PATTERN = Pattern.compile(",");
-
-    /**
-     * Compares the given ints, which refer to the indexes of the floats in this column, according to the values of the
-     * floats themselves
-     */
-    @Override
-<<<<<<< HEAD
-    public IntComparator rowComparator() {
-        return comparator;
-    }
-
-    private final IntComparator comparator = new IntComparator() {
-
-        @Override
-        public int compare(Integer r1, Integer r2) {
-            float f1 = data.getFloat(r1);
-            float f2 = data.getFloat(r2);
-            return Float.compare(f1, f2);
-        }
-
-        public int compare(int r1, int r2) {
-            float f1 = data.getFloat(r1);
-            float f2 = data.getFloat(r2);
-            return Float.compare(f1, f2);
-        }
-    };
-
-    public float get(int index) {
-        return data.getFloat(index);
-    }
-
-    public void set(int r, float value) {
-        data.set(r, value);
-    }
-
-    // TODO(lwhite): Reconsider the implementation of this functionality to allow user to provide a specific max error.
-    // TODO(lwhite): continued: Also see section in Effective Java on floating point comparisons.
-    Selection isCloseTo(float target) {
-        Selection results = new BitmapBackedSelection();
-        int i = 0;
-        for (float f : data) {
-            if (Float.compare(f, target) == 0) {
-                results.add(i);
-            }
-            i++;
-        }
-
-        return results;
-    }
-
-    Selection isCloseTo(double target) {
-        Selection results = new BitmapBackedSelection();
-        int i = 0;
-        for (float f : data) {
-            if (Double.compare(f, 0.0) == 0) {
-                results.add(i);
-            }
-            i++;
-        }
-        return results;
-    }
-
-    Selection isPositive() {
-        return select(isPositive);
-    }
-
-    Selection isNegative() {
-        return select(isNegative);
-    }
-
-    Selection isNonNegative() {
-        return select(isNonNegative);
-    }
-
-    public double[] toDoubleArray() {
-        double[] output = new double[data.size()];
-        for (int i = 0; i < data.size(); i++) {
-            output[i] = data.getFloat(i);
-        }
-        return output;
-    }
-
-    public String print() {
-        StringBuilder builder = new StringBuilder();
-        builder.append(title());
-        for (Float aData : data) {
-            builder.append(String.valueOf(aData));
-            builder.append('\n');
-        }
-        return builder.toString();
-    }
-
-    @Override
-    public String toString() {
-        return "Float column: " + name();
-    }
-
-    @Override
-    public void append(Column column) {
-        Preconditions.checkArgument(column.type() == this.type());
-        FloatColumn floatColumn = (FloatColumn) column;
-        for (int i = 0; i < floatColumn.size(); i++) {
-            add(floatColumn.get(i));
-        }
-    }
-
-    @Override
-    public FloatIterator iterator() {
-        return data.iterator();
-    }
-
-    public Selection select(FloatPredicate predicate) {
-        Selection bitmap = new BitmapBackedSelection();
-        for (int idx = 0; idx < data.size(); idx++) {
-            float next = data.getFloat(idx);
-            if (predicate.test(next)) {
-                bitmap.add(idx);
-            }
-        }
-        return bitmap;
-    }
-
-    public Selection select(FloatBiPredicate predicate, float value) {
-        Selection bitmap = new BitmapBackedSelection();
-        for (int idx = 0; idx < data.size(); idx++) {
-            float next = data.getFloat(idx);
-            if (predicate.test(next, value)) {
-                bitmap.add(idx);
-            }
-        }
-        return bitmap;
-    }
-
-    FloatSet asSet() {
-        return new FloatOpenHashSet(data);
-    }
-
-    public boolean contains(float value) {
-        return data.contains(value);
-    }
-
-    @Override
-    public int byteSize() {
-        return BYTE_SIZE;
-    }
-
-    /**
-     * Returns the contents of the cell at rowNumber as a byte[]
-     */
-    @Override
-    public byte[] asBytes(int rowNumber) {
-        return ByteBuffer.allocate(4).putFloat(get(rowNumber)).array();
-    }
-
-    @Override
-    public FloatColumn difference() {
-        FloatColumn returnValue = new FloatColumn(this.name(), this.size());
-        returnValue.add(FloatColumn.MISSING_VALUE);
-        for (int current = 0; current < this.size(); current++) {
-            if (current + 1 < this.size()) {
-
-                 /*
-                  * check for missing values:
-                  * note that for floats you test val != val,
-                  * since a missing float is encoded as Float.NaN and nothing is equal to NaN.
-                  */
-                float currentValue = get(current);
-                float nextValue = get(current + 1);
-
-                if (currentValue != currentValue || nextValue != nextValue) {
-                    returnValue.add(Float.NaN);
-                } else {
-                    returnValue.add(nextValue - currentValue);
-                }
-            }
-        }
-        return returnValue;
-
-    }
-
-=======
     public int compare(Integer r1, Integer r2) {
       float f1 = data.getFloat(r1);
       float f2 = data.getFloat(r2);
@@ -1160,5 +721,4 @@
   public byte[] asBytes(int rowNumber) {
     return ByteBuffer.allocate(4).putFloat(get(rowNumber)).array();
   }
->>>>>>> 3595f3fc
 }