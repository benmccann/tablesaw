--- conflicted
+++ resolved
@@ -27,398 +27,13 @@
 import java.util.regex.Matcher;
 import java.util.regex.Pattern;
 
-import static com.github.lwhite1.tablesaw.reducing.NumericReduceUtils.geometricMean;
-import static com.github.lwhite1.tablesaw.reducing.NumericReduceUtils.kurtosis;
-import static com.github.lwhite1.tablesaw.reducing.NumericReduceUtils.max;
-import static com.github.lwhite1.tablesaw.reducing.NumericReduceUtils.mean;
-import static com.github.lwhite1.tablesaw.reducing.NumericReduceUtils.median;
-import static com.github.lwhite1.tablesaw.reducing.NumericReduceUtils.min;
-import static com.github.lwhite1.tablesaw.reducing.NumericReduceUtils.populationVariance;
-import static com.github.lwhite1.tablesaw.reducing.NumericReduceUtils.product;
-import static com.github.lwhite1.tablesaw.reducing.NumericReduceUtils.quadraticMean;
-import static com.github.lwhite1.tablesaw.reducing.NumericReduceUtils.quartile1;
-import static com.github.lwhite1.tablesaw.reducing.NumericReduceUtils.quartile3;
-import static com.github.lwhite1.tablesaw.reducing.NumericReduceUtils.range;
-import static com.github.lwhite1.tablesaw.reducing.NumericReduceUtils.skewness;
-import static com.github.lwhite1.tablesaw.reducing.NumericReduceUtils.stdDev;
-import static com.github.lwhite1.tablesaw.reducing.NumericReduceUtils.sum;
-import static com.github.lwhite1.tablesaw.reducing.NumericReduceUtils.sumOfLogs;
-import static com.github.lwhite1.tablesaw.reducing.NumericReduceUtils.sumOfSquares;
-import static com.github.lwhite1.tablesaw.reducing.NumericReduceUtils.variance;
+import static com.github.lwhite1.tablesaw.reducing.NumericReduceUtils.*;
 
 /**
  * A column that contains signed 4 byte integer values
  */
 public class IntColumn extends AbstractColumn implements IntMapUtils, NumericColumn {
 
-<<<<<<< HEAD
-    public static final int MISSING_VALUE = (int) ColumnType.INTEGER.getMissingValue();
-    private static final int DEFAULT_ARRAY_SIZE = 128;
-    private static final int BYTE_SIZE = 4;
-
-    private IntArrayList data;
-
-    public static IntColumn create(String name) {
-        return new IntColumn(name, DEFAULT_ARRAY_SIZE);
-    }
-
-    public static IntColumn create(ColumnMetadata metadata) {
-        return new IntColumn(metadata);
-    }
-
-    public static IntColumn create(String name, int arraySize) {
-        return new IntColumn(name, arraySize);
-    }
-
-    public static IntColumn create(String name, IntArrayList ints) {
-        IntColumn column = new IntColumn(name, ints.size());
-        column.data.addAll(ints);
-        return column;
-    }
-
-    public IntColumn(String name, int initialSize) {
-        super(name);
-        data = new IntArrayList(initialSize);
-    }
-
-    public IntColumn(ColumnMetadata metadata) {
-        super(metadata);
-        data = new IntArrayList(metadata.getSize());
-    }
-
-    public IntArrayList data() {
-        return data;
-    }
-
-    public IntColumn(String name) {
-        super(name);
-        data = new IntArrayList(DEFAULT_ARRAY_SIZE);
-    }
-
-    public int size() {
-        return data.size();
-    }
-
-    @Override
-    public ColumnType type() {
-        return ColumnType.INTEGER;
-    }
-
-    public void add(int i) {
-        data.add(i);
-    }
-
-    public void set(int index, int value) {
-        data.set(index, value);
-    }
-
-    public Selection isLessThan(int i) {
-        return select(isLessThan, i);
-    }
-
-    public Selection isGreaterThan(int i) {
-        return select(isGreaterThan, i);
-    }
-
-    public Selection isGreaterThanOrEqualTo(int i) {
-        return select(isGreaterThanOrEqualTo, i);
-    }
-
-    public Selection isLessThanOrEqualTo(int i) {
-        return select(isLessThanOrEqualTo, i);
-    }
-
-    public Selection isEqualTo(int i) {
-        return select(isEqualTo, i);
-    }
-
-    public Selection isMissing() {
-        return select(isMissing);
-    }
-
-    public Selection isNotMissing() {
-        return select(isNotMissing);
-    }
-
-    public Selection isEqualTo(IntColumn other) {
-        Selection results = new BitmapBackedSelection();
-        int i = 0;
-        IntIterator otherIterator = other.iterator();
-        for (int next : data) {
-            int otherNext = otherIterator.nextInt();
-            if (next == otherNext) {
-                results.add(i);
-            }
-            i++;
-        }
-        return results;
-    }
-
-    @Override
-    public Table summary() {
-        return Stats.create(this).asTable();
-    }
-
-    /**
-     * Returns the count of missing values in this column
-     */
-    @Override
-    public int countMissing() {
-        int count = 0;
-        for (int i = 0; i < size(); i++) {
-            if (get(i) == MISSING_VALUE) {
-                count++;
-            }
-        }
-        return count;
-    }
-
-    @Override
-    public int countUnique() {
-        Selection selection = new BitmapBackedSelection();
-        data.forEach(selection::add);
-        return selection.size();
-    }
-
-    @Override
-    public IntColumn unique() {
-        Selection selection = new BitmapBackedSelection();
-        data.forEach(selection::add);
-        return IntColumn.create(name() + " Unique values", IntArrayList.wrap(selection.toArray()));
-    }
-
-    public IntSet asSet() {
-        return new IntOpenHashSet(data);
-    }
-
-    @Override
-    public String getString(int row) {
-        return String.valueOf(data.getInt(row));
-    }
-
-    @Override
-    public IntColumn emptyCopy() {
-        return new IntColumn(name(), DEFAULT_ARRAY_SIZE);
-    }
-
-    @Override
-    public IntColumn emptyCopy(int rowSize) {
-        return new IntColumn(name(), rowSize);
-    }
-
-    @Override
-    public void clear() {
-        data.clear();
-    }
-
-    @Override
-    public void sortAscending() {
-        Arrays.parallelSort(data.elements());
-    }
-
-    @Override
-    public void sortDescending() {
-        IntArrays.parallelQuickSort(data.elements(), ReverseIntComparator.instance());
-    }
-
-    @Override
-    public IntColumn copy() {
-        return create(name(), data);
-    }
-
-    @Override
-    public boolean isEmpty() {
-        return data.isEmpty();
-    }
-
-    @Override
-    public void addCell(String object) {
-        try {
-            add(convert(object));
-        } catch (NumberFormatException nfe) {
-            throw new NumberFormatException(name() + ": " + nfe.getMessage());
-        } catch (NullPointerException e) {
-            throw new RuntimeException(name() + ": " + String.valueOf(object) + ": " + e.getMessage());
-        }
-    }
-
-    /**
-     * Returns a float that is parsed from the given String
-     * <p>
-     * We remove any commas before parsing
-     */
-    public static int convert(String stringValue) {
-        if (Strings.isNullOrEmpty(stringValue) || TypeUtils.MISSING_INDICATORS.contains(stringValue)) {
-            return MISSING_VALUE;
-        }
-        Matcher matcher = COMMA_PATTERN.matcher(stringValue);
-        return Integer.parseInt(matcher.replaceAll(""));
-    }
-
-    private static final Pattern COMMA_PATTERN = Pattern.compile(",");
-
-    public int get(int index) {
-        return data.getInt(index);
-    }
-
-    @Override
-    public it.unimi.dsi.fastutil.ints.IntComparator rowComparator() {
-        return comparator;
-    }
-
-    final it.unimi.dsi.fastutil.ints.IntComparator comparator = new it.unimi.dsi.fastutil.ints.IntComparator() {
-
-        @Override
-        public int compare(Integer i1, Integer i2) {
-            return compare((int) i1, (int) i2);
-        }
-
-        public int compare(int i1, int i2) {
-            int prim1 = get(i1);
-            int prim2 = get(i2);
-            return IntComparisonUtil.getInstance().compare(prim1, prim2);
-        }
-    };
-
-    public int firstElement() {
-        if (size() > 0) {
-            return get(0);
-        }
-        return MISSING_VALUE;
-    }
-
-    // Reduce functions applied to the whole column
-    public long sum() {
-        return Math.round(sum.reduce(toDoubleArray()));
-    }
-
-    public double product() {
-        return product.reduce(this);
-    }
-
-    public double mean() {
-        return mean.reduce(this);
-    }
-
-    public double median() {
-        return median.reduce(this);
-    }
-
-    public double quartile1() {
-        return quartile1.reduce(this);
-    }
-
-    public double quartile3() {
-        return quartile3.reduce(this);
-    }
-
-    public double percentile(double percentile) {
-        return NumericReduceUtils.percentile(this.toDoubleArray(), percentile);
-    }
-
-    public double range() {
-        return range.reduce(this);
-    }
-
-    public int max() {
-        return (int) Math.round(max.reduce(this));
-    }
-
-    public int min() {
-        return (int) Math.round(min.reduce(this));
-    }
-
-    public double variance() {
-        return variance.reduce(this);
-    }
-
-    public double populationVariance() {
-        return populationVariance.reduce(this);
-    }
-
-    public double standardDeviation() {
-        return stdDev.reduce(this);
-    }
-
-    public double sumOfLogs() {
-        return sumOfLogs.reduce(this);
-    }
-
-    public double sumOfSquares() {
-        return sumOfSquares.reduce(this);
-    }
-
-    public double geometricMean() {
-        return geometricMean.reduce(this);
-    }
-
-    /**
-     * Returns the quadraticMean, aka the root-mean-square, for all values in this column
-     */
-    public double quadraticMean() {
-        return quadraticMean.reduce(this);
-    }
-
-    public double kurtosis() {
-        return kurtosis.reduce(this);
-    }
-
-    public double skewness() {
-        return skewness.reduce(this);
-    }
-
-    // boolean functions
-
-    public Selection isPositive() {
-        return select(isPositive);
-    }
-
-    public Selection isNegative() {
-        return select(isNegative);
-    }
-
-    public Selection isNonNegative() {
-        return select(isNonNegative);
-    }
-
-    public Selection isZero() {
-        return select(isZero);
-    }
-
-    public Selection isEven() {
-        return select(isEven);
-    }
-
-    public Selection isOdd() {
-        return select(isOdd);
-    }
-
-    public FloatArrayList toFloatArray() {
-        FloatArrayList output = new FloatArrayList(data.size());
-        for (int aData : data) {
-            output.add(aData);
-        }
-        return output;
-    }
-
-    public double[] toDoubleArray() {
-        double[] output = new double[data.size()];
-        for (int i = 0; i < data.size(); i++) {
-            output[i] = data.getInt(i);
-        }
-        return output;
-    }
-
-    public String print() {
-        StringBuilder builder = new StringBuilder();
-        builder.append(title());
-        for (int i : data) {
-            builder.append(String.valueOf(i));
-            builder.append('\n');
-        }
-        return builder.toString();
-    }
-=======
   public static final int MISSING_VALUE = (int) ColumnType.INTEGER.getMissingValue();
   private static final int DEFAULT_ARRAY_SIZE = 128;
   private static final int BYTE_SIZE = 4;
@@ -641,224 +256,75 @@
   }
 
   final it.unimi.dsi.fastutil.ints.IntComparator comparator = new it.unimi.dsi.fastutil.ints.IntComparator() {
->>>>>>> 3595f3fc
 
     @Override
-    public String toString() {
-        return "Int column: " + name();
-    }
-
-    @Override
-    public void append(Column column) {
-        Preconditions.checkArgument(column.type() == this.type());
-        IntColumn intColumn = (IntColumn) column;
-        for (int i = 0; i < intColumn.size(); i++) {
-            add(intColumn.get(i));
-        }
-    }
-
-    public IntColumn selectIf(IntPredicate predicate) {
-        IntColumn column = emptyCopy();
-        IntIterator intIterator = iterator();
-        while (intIterator.hasNext()) {
-            int next = intIterator.nextInt();
-            if (predicate.test(next)) {
-                column.add(next);
-            }
-        }
-        return column;
-    }
-
-    public IntColumn select(Selection selection) {
-        IntColumn column = emptyCopy();
-        for (Integer next : selection) {
-            column.add(data.getInt(next));
-        }
-        return column;
-    }
-
-    public Selection select(IntPredicate predicate) {
-        Selection bitmap = new BitmapBackedSelection();
-        for (int idx = 0; idx < data.size(); idx++) {
-            int next = data.getInt(idx);
-            if (predicate.test(next)) {
-                bitmap.add(idx);
-            }
-        }
-        return bitmap;
-    }
-
-    public Selection select(IntBiPredicate predicate, int value) {
-        Selection bitmap = new BitmapBackedSelection();
-        for (int idx = 0; idx < data.size(); idx++) {
-            int next = data.getInt(idx);
-            if (predicate.test(next, value)) {
-                bitmap.add(idx);
-            }
-        }
-        return bitmap;
-    }
-
-    public long sumIf(IntPredicate predicate) {
-        long sum = 0;
-        IntIterator intIterator = iterator();
-        while (intIterator.hasNext()) {
-            int next = intIterator.nextInt();
-            if (predicate.test(next)) {
-                sum += next;
-            }
-        }
-        return sum;
-    }
-
-    public long countIf(IntPredicate predicate) {
-        long count = 0;
-        IntIterator intIterator = iterator();
-        while (intIterator.hasNext()) {
-            int next = intIterator.nextInt();
-            if (predicate.test(next)) {
-                count++;
-            }
-        }
-        return count;
-    }
-
-    public IntColumn remainder(IntColumn column2) {
-        IntColumn result = IntColumn.create(name() + " % " + column2.name(), size());
-        for (int r = 0; r < size(); r++) {
-            result.add(get(r) % column2.get(r));
-        }
-        return result;
-    }
-
-    public IntColumn add(IntColumn column2) {
-        IntColumn result = IntColumn.create(name() + " + " + column2.name(), size());
-        for (int r = 0; r < size(); r++) {
-            result.add(get(r) - column2.get(r));
-        }
-        return result;
-    }
-
-    public IntColumn subtract(IntColumn column2) {
-        IntColumn result = IntColumn.create(name() + " - " + column2.name(), size());
-        for (int r = 0; r < size(); r++) {
-            result.add(get(r) + column2.get(r));
-        }
-        return result;
-    }
-
-    public IntColumn multiply(IntColumn column2) {
-        IntColumn result = IntColumn.create(name() + " * " + column2.name(), size());
-        for (int r = 0; r < size(); r++) {
-            result.add(get(r) * column2.get(r));
-        }
-        return result;
-    }
-
-    public FloatColumn multiply(FloatColumn column2) {
-        FloatColumn result = FloatColumn.create(name() + " * " + column2.name(), size());
-        for (int r = 0; r < size(); r++) {
-            result.add(get(r) * column2.get(r));
-        }
-        return result;
-    }
-
-    public IntColumn divide(IntColumn column2) {
-        IntColumn result = IntColumn.create(name() + " / " + column2.name(), size());
-        for (int r = 0; r < size(); r++) {
-            result.add(get(r) / column2.get(r));
-        }
-        return result;
-    }
-
-    public FloatColumn divide(FloatColumn column2) {
-        FloatColumn result = FloatColumn.create(name() + " / " + column2.name(), size());
-        for (int r = 0; r < size(); r++) {
-            result.add(get(r) / column2.get(r));
-        }
-        return result;
-    }
-
-    /**
-     * Returns the largest ("top") n values in the column
-     *
-     * @param n The maximum number of records to return. The actual number will be smaller if n is greater than the
-     *          number of observations in the column
-     * @return A list, possibly empty, of the largest observations
-     */
-    public IntArrayList top(int n) {
-        IntArrayList top = new IntArrayList();
-        int[] values = data.toIntArray();
-        IntArrays.parallelQuickSort(values, ReverseIntComparator.instance());
-        for (int i = 0; i < n && i < values.length; i++) {
-            top.add(values[i]);
-        }
-        return top;
-    }
-
-    /**
-     * Returns the smallest ("bottom") n values in the column
-     *
-     * @param n The maximum number of records to return. The actual number will be smaller if n is greater than the
-     *          number of observations in the column
-     * @return A list, possibly empty, of the smallest n observations
-     */
-    public IntArrayList bottom(int n) {
-        IntArrayList bottom = new IntArrayList();
-        int[] values = data.toIntArray();
-        IntArrays.parallelQuickSort(values);
-        for (int i = 0; i < n && i < values.length; i++) {
-            bottom.add(values[i]);
-        }
-        return bottom;
-    }
-
-    @Override
-    public IntIterator iterator() {
-        return data.iterator();
-    }
-
-    public Stats stats() {
-        FloatColumn values = FloatColumn.create(name(), toFloatArray());
-        return Stats.create(values);
-    }
-
-    public boolean contains(int i) {
-        return data.contains(i);
-    }
-
-    @Override
-    public int byteSize() {
-        return BYTE_SIZE;
-    }
-
-<<<<<<< HEAD
-    /**
-     * Returns the contents of the cell at rowNumber as a byte[]
-     */
-    @Override
-    public byte[] asBytes(int rowNumber) {
-        return ByteBuffer.allocate(4).putInt(get(rowNumber)).array();
-    }
-
-    @Override
-    public IntColumn difference() {
-        IntColumn returnValue = new IntColumn(this.name(), this.size());
-        returnValue.add(IntColumn.MISSING_VALUE);
-        for (int current = 0; current < this.size(); current++) {
-            if (current + 1 < this.size()) {
-                int currentValue = this.get(current);
-                int nextValue = this.get(current + 1);
-                if (current == IntColumn.MISSING_VALUE || nextValue == IntColumn.MISSING_VALUE) {
-                    returnValue.add(IntColumn.MISSING_VALUE);
-                } else {
-                    returnValue.add(nextValue - currentValue);
-                }
-            }
-        }
-        return returnValue;
-    }
-=======
+    public int compare(Integer i1, Integer i2) {
+      return compare((int) i1, (int) i2);
+    }
+
+    public int compare(int i1, int i2) {
+      int prim1 = get(i1);
+      int prim2 = get(i2);
+      return IntComparisonUtil.getInstance().compare(prim1, prim2);
+    }
+  };
+
+  public int firstElement() {
+    if (size() > 0) {
+      return get(0);
+    }
+    return MISSING_VALUE;
+  }
+
+  // Reduce functions applied to the whole column
+  public long sum() {
+    return Math.round(sum.reduce(toDoubleArray()));
+  }
+
+  public double product() {
+    return product.reduce(this);
+  }
+
+  public double mean() {
+    return mean.reduce(this);
+  }
+
+  public double median() {
+    return median.reduce(this);
+  }
+
+  public double quartile1() {
+    return quartile1.reduce(this);
+  }
+
+  public double quartile3() {
+    return quartile3.reduce(this);
+  }
+
+  public double percentile(double percentile) {
+    return NumericReduceUtils.percentile(this.toDoubleArray(), percentile);
+  }
+
+  public double range() {
+    return range.reduce(this);
+  }
+
+  public int max() {
+    return (int) Math.round(max.reduce(this));
+  }
+
+  public int min() {
+    return (int) Math.round(min.reduce(this));
+  }
+
+  public double variance() {
+    return variance.reduce(this);
+  }
+
+  public double populationVariance() {
+    return populationVariance.reduce(this);
+  }
+
   public double standardDeviation() {
     return stdDev.reduce(this);
   }
@@ -1138,5 +604,4 @@
   public byte[] asBytes(int rowNumber) {
     return ByteBuffer.allocate(4).putInt(get(rowNumber)).array();
   }
->>>>>>> 3595f3fc
 }