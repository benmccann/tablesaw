package tech.tablesaw.aggregate;

import tech.tablesaw.api.BooleanColumn;
import tech.tablesaw.api.ColumnType;

/**
 * A partial implementation of aggregate functions to summarize over a boolean column
 */
<<<<<<< HEAD
public abstract class BooleanAggregateFunction<C extends Column<?>> extends AggregateFunction<Boolean, C> {
=======
public abstract class BooleanAggregateFunction extends AggregateFunction<Boolean, BooleanColumn> {
>>>>>>> 03213c8c

    public BooleanAggregateFunction(String name) {
        super(name);
    }

<<<<<<< HEAD
=======
    abstract public Boolean summarize(BooleanColumn column);

>>>>>>> 03213c8c
    @Override
    public boolean isCompatableColumn(ColumnType type) {
        return type == ColumnType.BOOLEAN;
    }

    @Override
    public ColumnType returnType() {
        return ColumnType.BOOLEAN;
    }
}<|MERGE_RESOLUTION|>--- conflicted
+++ resolved
@@ -6,21 +6,14 @@
 /**
  * A partial implementation of aggregate functions to summarize over a boolean column
  */
-<<<<<<< HEAD
-public abstract class BooleanAggregateFunction<C extends Column<?>> extends AggregateFunction<Boolean, C> {
-=======
 public abstract class BooleanAggregateFunction extends AggregateFunction<Boolean, BooleanColumn> {
->>>>>>> 03213c8c
 
     public BooleanAggregateFunction(String name) {
         super(name);
     }
 
-<<<<<<< HEAD
-=======
     abstract public Boolean summarize(BooleanColumn column);
 
->>>>>>> 03213c8c
     @Override
     public boolean isCompatableColumn(ColumnType type) {
         return type == ColumnType.BOOLEAN;
