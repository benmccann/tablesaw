package tech.tablesaw.api;

import com.google.common.base.Preconditions;
import com.google.common.base.Strings;
import it.unimi.dsi.fastutil.ints.IntArrayList;
import it.unimi.dsi.fastutil.ints.IntComparator;
import it.unimi.dsi.fastutil.longs.LongArrayList;
import it.unimi.dsi.fastutil.longs.LongArrays;
import it.unimi.dsi.fastutil.longs.LongComparator;
import it.unimi.dsi.fastutil.longs.LongIterator;
import it.unimi.dsi.fastutil.longs.LongOpenHashSet;
import it.unimi.dsi.fastutil.longs.LongSet;
import tech.tablesaw.columns.AbstractColumn;
import tech.tablesaw.columns.Column;
import tech.tablesaw.columns.LongColumnUtils;
import tech.tablesaw.columns.packeddata.PackedLocalDateTime;
import tech.tablesaw.filtering.LocalDateTimePredicate;
import tech.tablesaw.filtering.LongBiPredicate;
import tech.tablesaw.filtering.LongPredicate;
import tech.tablesaw.io.TypeUtils;
import tech.tablesaw.mapping.DateTimeMapUtils;
import tech.tablesaw.store.ColumnMetadata;
import tech.tablesaw.util.BitmapBackedSelection;
import tech.tablesaw.util.ReverseLongComparator;
import tech.tablesaw.util.Selection;

import java.nio.ByteBuffer;
import java.time.LocalDateTime;
import java.time.Month;
import java.time.format.DateTimeFormatter;
import java.time.format.DateTimeParseException;
import java.util.ArrayList;
import java.util.Arrays;
import java.util.HashSet;
import java.util.Iterator;
import java.util.List;
import java.util.Set;

/**
 * A column in a table that contains long-integer encoded (packed) local date-time values
 */
public class DateTimeColumn extends AbstractColumn implements DateTimeMapUtils, Iterable<LocalDateTime> {

    public static final long MISSING_VALUE = Long.MIN_VALUE;

    private static final int BYTE_SIZE = 8;

    private static int DEFAULT_ARRAY_SIZE = 128;

    private LongComparator reverseLongComparator = new LongComparator() {

        @Override
        public int compare(Long o2, Long o1) {
            return (o1 < o2 ? -1 : (o1.equals(o2) ? 0 : 1));
        }

        @Override
        public int compare(long o2, long o1) {
            return (o1 < o2 ? -1 : (o1 == o2 ? 0 : 1));
        }
    };

    private LongArrayList data;

    IntComparator comparator = new IntComparator() {

        @Override
        public int compare(Integer r1, Integer r2) {
            return compare((int) r1, (int) r2);
        }

        @Override
        public int compare(int r1, int r2) {
            long f1 = getLong(r1);
            long f2 = getLong(r2);
            return Long.compare(f1, f2);
        }
    };
    /**
     * The formatter chosen to parse date-time strings for this particular column
     */
    private DateTimeFormatter selectedFormatter;

<<<<<<< HEAD
    public DateTimeColumn(String name) {
=======
    public DateTimeColumn(String name, LongArrayList data) {
>>>>>>> 3f8fd8eb
        super(name);
        this.data = data;
    }

    public DateTimeColumn(String name) {
        super(name);
        this.data = new LongArrayList(DEFAULT_ARRAY_SIZE);
    }

    public DateTimeColumn(ColumnMetadata metadata) {
        super(metadata);
        data = new LongArrayList(DEFAULT_ARRAY_SIZE);
    }

    public DateTimeColumn(String name, int initialSize) {
        super(name);
        data = new LongArrayList(initialSize);
    }

    private static DateTimeColumn create(String name) {
        return new DateTimeColumn(name);
    }

    private static DateTimeColumn create(String fileName, LongArrayList dateTimes) {
        DateTimeColumn column = new DateTimeColumn(fileName, dateTimes.size());
        column.data.addAll(dateTimes);
        return column;
    }

    @Override
    public void appendCell(String stringValue) {
        if (stringValue == null) {
            append(MISSING_VALUE);
        } else {
            long dateTime = convert(stringValue);
            append(dateTime);
        }
    }

    public void add(LocalDateTime dateTime) {
        if (dateTime != null) {
            final long dt = PackedLocalDateTime.pack(dateTime);
            append(dt);
        } else {
            append(MISSING_VALUE);
        }
    }

    /**
     * Returns a PackedDateTime as converted from the given string
     *
     * @param value A string representation of a time
     * @throws DateTimeParseException if no parser can be found for the time format used
     */
    public long convert(String value) {
        if (Strings.isNullOrEmpty(value)
                || TypeUtils.MISSING_INDICATORS.contains(value)
                || value.equals("-1")) {
            return MISSING_VALUE;
        }
        value = Strings.padStart(value, 4, '0');
        if (selectedFormatter == null) {
            selectedFormatter = TypeUtils.getDateTimeFormatter(value);
        }
        LocalDateTime time;
        try {
            time = LocalDateTime.parse(value, selectedFormatter);
        } catch (DateTimeParseException e) {
            selectedFormatter = TypeUtils.DATE_TIME_FORMATTER;
            time = LocalDateTime.parse(value, selectedFormatter);
        }
        return PackedLocalDateTime.pack(time);
    }

    public int size() {
        return data.size();
    }

    public LongArrayList data() {
        return data;
    }

    @Override
    public ColumnType type() {
        return ColumnType.LOCAL_DATE_TIME;
    }

    public void append(long dateTime) {
        data.add(dateTime);
    }

    public void append(LocalDateTime dateTime) {
        data.add(PackedLocalDateTime.pack(dateTime));
    }

    @Override
    public String getString(int row) {
        return PackedLocalDateTime.toString(getLong(row));
    }

    @Override
    public DateTimeColumn emptyCopy() {
        DateTimeColumn column = new DateTimeColumn(name());
        column.setComment(comment());
        return column;
    }

    @Override
    public DateTimeColumn emptyCopy(int rowSize) {
        DateTimeColumn column = new DateTimeColumn(name(), rowSize);
        column.setComment(comment());
        return column;
    }

    @Override
    public void clear() {
        data.clear();
    }

    @Override
    public DateTimeColumn copy() {
        DateTimeColumn column = new DateTimeColumn(name(), data);
        column.setComment(comment());
        return column;
    }

    @Override
    public void sortAscending() {
        Arrays.parallelSort(data.elements());
    }

    @Override
    public void sortDescending() {
        LongArrays.parallelQuickSort(data.elements(), reverseLongComparator);
    }

    @Override
    public Table summary() {
        Table table = Table.create("Column: " + name());
        CategoryColumn measure = new CategoryColumn("Measure");
        CategoryColumn value = new CategoryColumn("Value");
        table.addColumn(measure);
        table.addColumn(value);

        measure.add("Count");
        value.add(String.valueOf(size()));

        measure.add("Missing");
        value.add(String.valueOf(countMissing()));

        measure.add("Earliest");
        value.add(String.valueOf(min()));

        measure.add("Latest");
        value.add(String.valueOf(max()));

        return table;
    }

    @Override
    public int countUnique() {
        LongSet ints = new LongOpenHashSet(data.size());
        for (long i : data) {
            ints.add(i);
        }
        return ints.size();
    }

    @Override
    public DateTimeColumn unique() {
        LongSet ints = new LongOpenHashSet(data.size());
        for (long i : data) {
            ints.add(i);
        }
        return new DateTimeColumn(name() + " Unique values",
                LongArrayList.wrap(ints.toLongArray()));
    }

    @Override
    public boolean isEmpty() {
        return data.isEmpty();
    }

    public long getLong(int index) {
        return data.getLong(index);
    }

    public LocalDateTime get(int index) {
        return PackedLocalDateTime.asLocalDateTime(getLong(index));
    }

    @Override
    public IntComparator rowComparator() {
        return comparator;
    }

    public CategoryColumn dayOfWeek() {
        CategoryColumn newColumn = new CategoryColumn(this.name() + " day of week", this.size());
        for (int r = 0; r < this.size(); r++) {
            long c1 = this.getLong(r);
            if (c1 == (DateTimeColumn.MISSING_VALUE)) {
                newColumn.set(r, null);
            } else {
                newColumn.add(PackedLocalDateTime.getDayOfWeek(c1).toString());
            }
        }
        return newColumn;
    }

    public ShortColumn dayOfWeekValue() {
        ShortColumn newColumn = new ShortColumn(this.name() + " day of week", this.size());
        for (int r = 0; r < this.size(); r++) {
            long c1 = this.getLong(r);
            if (c1 == (DateTimeColumn.MISSING_VALUE)) {
                newColumn.set(r, ShortColumn.MISSING_VALUE);
            } else {
                newColumn.append((short) PackedLocalDateTime.getDayOfWeek(c1).getValue());
            }
        }
        return newColumn;
    }

    public ShortColumn dayOfYear() {
        ShortColumn newColumn = new ShortColumn(this.name() + " day of year", this.size());
        for (int r = 0; r < this.size(); r++) {
            long c1 = this.getLong(r);
            if (c1 == (DateTimeColumn.MISSING_VALUE)) {
                newColumn.append(ShortColumn.MISSING_VALUE);
            } else {
                newColumn.append((short) PackedLocalDateTime.getDayOfYear(c1));
            }
        }
        return newColumn;
    }

    public ShortColumn dayOfMonth() {
        ShortColumn newColumn = new ShortColumn(this.name() + " day of month");
        for (int r = 0; r < this.size(); r++) {
            long c1 = this.getLong(r);
            if (c1 == FloatColumn.MISSING_VALUE) {
                newColumn.append(ShortColumn.MISSING_VALUE);
            } else {
                newColumn.append(PackedLocalDateTime.getDayOfMonth(c1));
            }
        }
        return newColumn;
    }

    /**
     * Returns a TimeColumn containing the time portion of each dateTime in this DateTimeColumn
     */
    public TimeColumn time() {
        TimeColumn newColumn = new TimeColumn(this.name() + " time");
        for (int r = 0; r < this.size(); r++) {
            long c1 = this.getLong(r);
            if (c1 == MISSING_VALUE) {
                newColumn.append(TimeColumn.MISSING_VALUE);
            } else {
                newColumn.append(PackedLocalDateTime.time(c1));
            }
        }
        return newColumn;
    }

    /**
     * Returns a DateColumn containing the date portion of each dateTime in this DateTimeColumn
     */
    public DateColumn date() {
        DateColumn newColumn = new DateColumn(this.name() + " date");
        for (int r = 0; r < this.size(); r++) {
            long c1 = this.getLong(r);
            if (c1 == MISSING_VALUE) {
                newColumn.append(DateColumn.MISSING_VALUE);
            } else {
                newColumn.append(PackedLocalDateTime.date(c1));
            }
        }
        return newColumn;
    }

    public ShortColumn monthNumber() {
        ShortColumn newColumn = new ShortColumn(this.name() + " month");
        for (int r = 0; r < this.size(); r++) {
            long c1 = this.getLong(r);
            if (c1 == MISSING_VALUE) {
                newColumn.append(ShortColumn.MISSING_VALUE);
            } else {
                newColumn.append((short) PackedLocalDateTime.getMonthValue(c1));
            }
        }
        return newColumn;
    }

    public CategoryColumn monthName() {
        CategoryColumn newColumn = new CategoryColumn(this.name() + " month");
        for (int r = 0; r < this.size(); r++) {
            long c1 = this.getLong(r);
            if (c1 == MISSING_VALUE) {
                newColumn.add(CategoryColumn.MISSING_VALUE);
            } else {
                newColumn.add(Month.of(PackedLocalDateTime.getMonthValue(c1)).name());
            }
        }
        return newColumn;
    }

    public ShortColumn year() {
        ShortColumn newColumn = new ShortColumn(this.name() + " year");
        for (int r = 0; r < this.size(); r++) {
            long c1 = this.getLong(r);
            if (c1 == MISSING_VALUE) {
                newColumn.append(ShortColumn.MISSING_VALUE);
            } else {
                newColumn.append(PackedLocalDateTime.getYear(PackedLocalDateTime.date(c1)));
            }
        }
        return newColumn;
    }

    public Selection isEqualTo(LocalDateTime value) {
        long packed = PackedLocalDateTime.pack(value);
        return select(LongColumnUtils.isEqualTo, packed);
    }

    public Selection isEqualTo(DateTimeColumn column) {
        Selection results = new BitmapBackedSelection();
        int i = 0;
        LongIterator intIterator = column.longIterator();
        for (long next : data) {
            if (next == intIterator.nextLong()) {
                results.add(i);
            }
            i++;
        }
        return results;
    }

    public Selection isAfter(LocalDateTime value) {
        return select(LongColumnUtils.isGreaterThan, PackedLocalDateTime.pack(value));
    }

    public Selection isAfter(Long packedDateTime) {
        return select(LongColumnUtils.isGreaterThan, packedDateTime);
    }

    public Selection isOnOrAfter(long value) {
        return select(LongColumnUtils.isGreaterThanOrEqualTo, value);
    }

    public Selection isOnOrAfter(LocalDateTime value) {
        return select(LongColumnUtils.isGreaterThanOrEqualTo, PackedLocalDateTime.pack(value));
    }

    public Selection isBefore(LocalDateTime value) {
        return select(LongColumnUtils.isLessThan, PackedLocalDateTime.pack(value));
    }

    public Selection isBefore(Long packedDateTime) {
        return select(LongColumnUtils.isLessThan, packedDateTime);
    }

    public Selection isOnOrBefore(long value) {
        return select(LongColumnUtils.isLessThanOrEqualTo, value);
    }

    public Selection isOnOrBefore(LocalDateTime value) {
        return select(LongColumnUtils.isLessThanOrEqualTo, PackedLocalDateTime.pack(value));
    }

    public Selection isAfter(DateTimeColumn column) {
        Selection results = new BitmapBackedSelection();
        int i = 0;
        LongIterator intIterator = column.longIterator();
        for (long next : data) {
            if (next > intIterator.nextLong()) {
                results.add(i);
            }
            i++;
        }
        return results;
    }

    public Selection isBefore(DateTimeColumn column) {
        Selection results = new BitmapBackedSelection();
        int i = 0;
        LongIterator intIterator = column.longIterator();
        for (long next : data) {
            if (next < intIterator.nextLong()) {
                results.add(i);
            }
            i++;
        }
        return results;
    }

    /**
     * Returns the count of missing values in this column
     */
    @Override
    public int countMissing() {
        int count = 0;
        for (int i = 0; i < size(); i++) {
            if (getLong(i) == MISSING_VALUE) {
                count++;
            }
        }
        return count;
    }


    public String print() {
        StringBuilder builder = new StringBuilder();
        builder.append(title());
        for (long next : data) {
            builder.append(String.valueOf(PackedLocalDateTime.asLocalDateTime(next)));
            builder.append('\n');
        }
        return builder.toString();
    }

    @Override
    public Selection isMissing() {
        return select(isMissing);
    }

    @Override
    public Selection isNotMissing() {
        return select(isNotMissing);
    }

    @Override
    public String toString() {
        return "LocalDateTime column: " + name();
    }

    @Override
    public void append(Column column) {
        Preconditions.checkArgument(column.type() == this.type());
        DateTimeColumn intColumn = (DateTimeColumn) column;
        for (int i = 0; i < intColumn.size(); i++) {
            add(intColumn.get(i));
        }
    }

    public LocalDateTime max() {
        long max;
        if (!isEmpty()) {
            max = getLong(0);
        } else {
            return null;
        }
        for (long aData : data) {
            if (MISSING_VALUE != aData) {
                max = (max > aData) ? max : aData;
            }
        }

        if (MISSING_VALUE == max) {
            return null;
        }
        return PackedLocalDateTime.asLocalDateTime(max);
    }

    public LocalDateTime min() {
        long min;

        if (!isEmpty()) {
            min = getLong(0);
        } else {
            return null;
        }
        for (long aData : data) {
            if (MISSING_VALUE != aData) {
                min = (min < aData) ? min : aData;
            }
        }
        if (Integer.MIN_VALUE == min) {
            return null;
        }
        return PackedLocalDateTime.asLocalDateTime(min);
    }

    public ShortColumn minuteOfDay() {
        ShortColumn newColumn = new ShortColumn(this.name() + " minute of day");
        for (int r = 0; r < this.size(); r++) {
            long c1 = getLong(r);
            if (c1 == DateTimeColumn.MISSING_VALUE) {
                newColumn.append(ShortColumn.MISSING_VALUE);
            } else {
                newColumn.append((short) PackedLocalDateTime.getMinuteOfDay(c1));
            }
        }
        return newColumn;
    }

    public DateTimeColumn selectIf(LocalDateTimePredicate predicate) {
        DateTimeColumn column = emptyCopy();
        LongIterator iterator = longIterator();
        while (iterator.hasNext()) {
            long next = iterator.nextLong();
            if (predicate.test(PackedLocalDateTime.asLocalDateTime(next))) {
                column.append(next);
            }
        }
        return column;
    }

    public DateTimeColumn selectIf(LongPredicate predicate) {
        DateTimeColumn column = emptyCopy();
        LongIterator iterator = longIterator();
        while (iterator.hasNext()) {
            long next = iterator.nextLong();
            if (predicate.test(next)) {
                column.append(next);
            }
        }
        return column;
    }

    public Selection isMonday() {
        return select(PackedLocalDateTime::isMonday);
    }

    public Selection isTuesday() {
        return select(PackedLocalDateTime::isTuesday);
    }

    public Selection isWednesday() {
        return select(PackedLocalDateTime::isWednesday);
    }

    public Selection isThursday() {
        return select(PackedLocalDateTime::isThursday);
    }

    public Selection isFriday() {
        return select(PackedLocalDateTime::isFriday);
    }

    public Selection isSaturday() {
        return select(PackedLocalDateTime::isSaturday);
    }

    public Selection isSunday() {
        return select(PackedLocalDateTime::isSunday);
    }

    public Selection isInJanuary() {
        return select(PackedLocalDateTime::isInJanuary);
    }

    public Selection isInFebruary() {
        return select(PackedLocalDateTime::isInFebruary);
    }

    public Selection isInMarch() {
        return select(PackedLocalDateTime::isInMarch);
    }

    public Selection isInApril() {
        return select(PackedLocalDateTime::isInApril);
    }

    public Selection isInMay() {
        return select(PackedLocalDateTime::isInMay);
    }

    public Selection isInJune() {
        return select(PackedLocalDateTime::isInJune);
    }

    public Selection isInJuly() {
        return select(PackedLocalDateTime::isInJuly);
    }

    public Selection isInAugust() {
        return select(PackedLocalDateTime::isInAugust);
    }

    public Selection isInSeptember() {
        return select(PackedLocalDateTime::isInSeptember);
    }

    public Selection isInOctober() {
        return select(PackedLocalDateTime::isInOctober);
    }

    public Selection isInNovember() {
        return select(PackedLocalDateTime::isInNovember);
    }

    public Selection isInDecember() {
        return select(PackedLocalDateTime::isInDecember);
    }

    public Selection isFirstDayOfMonth() {
        return select(PackedLocalDateTime::isFirstDayOfMonth);
    }

    public Selection isLastDayOfMonth() {
        return select(PackedLocalDateTime::isLastDayOfMonth);
    }

    public Selection isInQ1() {
        return select(PackedLocalDateTime::isInQ1);
    }

    public Selection isInQ2() {
        return select(PackedLocalDateTime::isInQ2);
    }

    public Selection isInQ3() {
        return select(PackedLocalDateTime::isInQ3);
    }

    public Selection isInQ4() {
        return select(PackedLocalDateTime::isInQ4);
    }

    public Selection isNoon() {
        return select(PackedLocalDateTime::isNoon);
    }

    public Selection isMidnight() {
        return select(PackedLocalDateTime::isMidnight);
    }

    public Selection isBeforeNoon() {
        return select(PackedLocalDateTime::AM);
    }

    public Selection isAfterNoon() {
        return select(PackedLocalDateTime::PM);
    }

    public Selection select(LongPredicate predicate) {
        Selection bitmap = new BitmapBackedSelection();
        for (int idx = 0; idx < data.size(); idx++) {
            long next = data.getLong(idx);
            if (predicate.test(next)) {
                bitmap.add(idx);
            }
        }
        return bitmap;
    }

    public Selection select(LongBiPredicate predicate, long value) {
        Selection bitmap = new BitmapBackedSelection();
        for (int idx = 0; idx < data.size(); idx++) {
            long next = data.getLong(idx);
            if (predicate.test(next, value)) {
                bitmap.add(idx);
            }
        }
        return bitmap;
    }

    /**
     * Returns the largest ("top") n values in the column
     *
     * @param n The maximum number of records to return. The actual number will be smaller if n is greater than the
     *          number of observations in the column
     * @return A list, possibly empty, of the largest observations
     */
    public List<LocalDateTime> top(int n) {
        List<LocalDateTime> top = new ArrayList<>();
        long[] values = data.toLongArray();
        LongArrays.parallelQuickSort(values, ReverseLongComparator.instance());
        for (int i = 0; i < n && i < values.length; i++) {
            top.add(PackedLocalDateTime.asLocalDateTime(values[i]));
        }
        return top;
    }

    /**
     * Returns the smallest ("bottom") n values in the column
     *
     * @param n The maximum number of records to return. The actual number will be smaller if n is greater than the
     *          number of observations in the column
     * @return A list, possibly empty, of the smallest n observations
     */
    public List<LocalDateTime> bottom(int n) {
        List<LocalDateTime> bottom = new ArrayList<>();
        long[] values = data.toLongArray();
        LongArrays.parallelQuickSort(values);
        for (int i = 0; i < n && i < values.length; i++) {
            bottom.add(PackedLocalDateTime.asLocalDateTime(values[i]));
        }
        return bottom;
    }

    public LongIterator longIterator() {
        return data.iterator();
    }

    public Set<LocalDateTime> asSet() {
        Set<LocalDateTime> times = new HashSet<>();
        DateTimeColumn unique = unique();
        for (LocalDateTime localDateTime : unique) {
            times.add(localDateTime);
        }
        return times;
    }

    public Selection isInYear(int year) {
        return select(i -> PackedLocalDateTime.isInYear(i, year));
    }

    public boolean contains(LocalDateTime dateTime) {
        long dt = PackedLocalDateTime.pack(dateTime);
        return data().contains(dt);
    }

    public int byteSize() {
        return BYTE_SIZE;
    }

    /**
     * Returns the contents of the cell at rowNumber as a byte[]
     */
    @Override
    public byte[] asBytes(int rowNumber) {
        return ByteBuffer.allocate(8).putLong(getLong(rowNumber)).array();
    }

    /**
     * Returns an iterator over elements of type {@code T}.
     *
     * @return an Iterator.
     */
    @Override
    public Iterator<LocalDateTime> iterator() {

        return new Iterator<LocalDateTime>() {

            LongIterator longIterator = longIterator();

            @Override
            public boolean hasNext() {
                return longIterator.hasNext();
            }

            @Override
            public LocalDateTime next() {
                return PackedLocalDateTime.asLocalDateTime(longIterator.next());
            }
        };
    }

    @Override
    public DateTimeColumn difference() {
        throw new UnsupportedOperationException("DateTimeColumn.difference() currently not supported");
   /*
    DateTimeColumn returnValue = new DateTimeColumn(this.name(), data.size());
    returnValue.add(DateTimeColumn.MISSING_VALUE);
    for (int current = 1; current > data.size(); current++) {
      LocalDateTime currentValue = get(current);
      LocalDateTime nextValue = get(current+1);
      Duration duration = Duration.between(currentValue, nextValue);
      LocalDateTime date =
              LocalDateTime.ofInstant(Instant.ofEpochMilli(duration.toMillis()), ZoneId.systemDefault());
      returnValue.add(date);
    }
    return returnValue;
    */
    }

}<|MERGE_RESOLUTION|>--- conflicted
+++ resolved
@@ -2,7 +2,6 @@
 
 import com.google.common.base.Preconditions;
 import com.google.common.base.Strings;
-import it.unimi.dsi.fastutil.ints.IntArrayList;
 import it.unimi.dsi.fastutil.ints.IntComparator;
 import it.unimi.dsi.fastutil.longs.LongArrayList;
 import it.unimi.dsi.fastutil.longs.LongArrays;
@@ -46,8 +45,7 @@
     private static final int BYTE_SIZE = 8;
 
     private static int DEFAULT_ARRAY_SIZE = 128;
-
-    private LongComparator reverseLongComparator = new LongComparator() {
+    LongComparator reverseLongComparator = new LongComparator() {
 
         @Override
         public int compare(Long o2, Long o1) {
@@ -59,9 +57,7 @@
             return (o1 < o2 ? -1 : (o1 == o2 ? 0 : 1));
         }
     };
-
     private LongArrayList data;
-
     IntComparator comparator = new IntComparator() {
 
         @Override
@@ -81,18 +77,9 @@
      */
     private DateTimeFormatter selectedFormatter;
 
-<<<<<<< HEAD
-    public DateTimeColumn(String name) {
-=======
-    public DateTimeColumn(String name, LongArrayList data) {
->>>>>>> 3f8fd8eb
-        super(name);
-        this.data = data;
-    }
-
     public DateTimeColumn(String name) {
         super(name);
-        this.data = new LongArrayList(DEFAULT_ARRAY_SIZE);
+        data = new LongArrayList(DEFAULT_ARRAY_SIZE);
     }
 
     public DateTimeColumn(ColumnMetadata metadata) {
@@ -105,11 +92,16 @@
         data = new LongArrayList(initialSize);
     }
 
-    private static DateTimeColumn create(String name) {
+    public DateTimeColumn(String name, LongArrayList data) {
+        super(name);
+        this.data = data;
+    }
+
+    public static DateTimeColumn create(String name) {
         return new DateTimeColumn(name);
     }
 
-    private static DateTimeColumn create(String fileName, LongArrayList dateTimes) {
+    public static DateTimeColumn create(String fileName, LongArrayList dateTimes) {
         DateTimeColumn column = new DateTimeColumn(fileName, dateTimes.size());
         column.data.addAll(dateTimes);
         return column;
